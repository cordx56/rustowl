name: Generate Changelog
on:
  workflow_dispatch:
jobs:
  changelogen:
    runs-on: ubuntu-latest
    permissions:
      contents: write
      pull-requests: write
    steps:
      - uses: actions/checkout@8e8c483db84b4bee98b60c0593521ed34d9990e8 # v6.0.1
        with:
          fetch-depth: 0
          persist-credentials: false
      - run: |
          docker pull quay.io/git-chglog/git-chglog:latest
          docker run -v "$PWD":/workdir quay.io/git-chglog/git-chglog --tag-filter-pattern '^v\d+\.\d+\.\d+$' -o CHANGELOG.md
      - name: Create Pull Request
<<<<<<< HEAD
        uses: peter-evans/create-pull-request@v8
=======
        uses: peter-evans/create-pull-request@22a9089034f40e5a961c8808d113e2c98fb63676 # v7.0.11
>>>>>>> 3e5db6b4
        with:
          add-paths: |
            CHANGELOG.md
          author: github-actions[bot] <github-actions[bot]@users.noreply.github.com>
          base: main
          branch: create-pull-request/autogenerate-changelog
          commit-message: "chore: update changelog"
          title: "Update Changelog"<|MERGE_RESOLUTION|>--- conflicted
+++ resolved
@@ -16,11 +16,7 @@
           docker pull quay.io/git-chglog/git-chglog:latest
           docker run -v "$PWD":/workdir quay.io/git-chglog/git-chglog --tag-filter-pattern '^v\d+\.\d+\.\d+$' -o CHANGELOG.md
       - name: Create Pull Request
-<<<<<<< HEAD
-        uses: peter-evans/create-pull-request@v8
-=======
         uses: peter-evans/create-pull-request@22a9089034f40e5a961c8808d113e2c98fb63676 # v7.0.11
->>>>>>> 3e5db6b4
         with:
           add-paths: |
             CHANGELOG.md
