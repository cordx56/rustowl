name: Security & Memory Safety
on:
  pull_request:
    branches: ["main"]
  push:
    branches: ["main"]
  workflow_dispatch:
permissions:
  contents: read
env:
  CARGO_TERM_COLOR: always
  RUSTC_BOOTSTRAP: 1
jobs:
  security-checks:
    name: Security & Memory Safety Analysis
    strategy:
      matrix:
        os: [ubuntu-latest, macos-latest, ubuntu-24.04-arm]
        include:
          - os: ubuntu-latest
            runner_os: Linux
          - os: ubuntu-24.04-arm
            runner_os: Linux
          - os: macos-latest
            runner_os: macOS
    runs-on: ${{ matrix.os }}
    steps:
      - name: Checkout repository
        uses: actions/checkout@8e8c483db84b4bee98b60c0593521ed34d9990e8 # v6.0.1
        with:
          persist-credentials: false
      - name: Get toolchain from channel file
        run: |
          echo "channel=$(awk -F'"' '/channel/ { print $2 }' rust-toolchain.toml)" >> $GITHUB_ENV
      - name: Install Rust toolchain (from rust-toolchain.toml)
        uses: dtolnay/rust-toolchain@0b1efabc08b657293548b77fb76cc02d26091c7e
        with:
          components: miri,rust-src,llvm-tools-preview,rustc-dev
          toolchain: ${{ env.channel }}
      - name: Install system dependencies (Linux)
        if: matrix.runner_os == 'Linux'
        run: |
          sudo apt-get update
          sudo apt-get install -y valgrind
      - name: Make scripts executable (Unix)
        if: runner.os != 'Windows'
        run: chmod +x scripts/*.sh
      - name: Run comprehensive security checks
        shell: bash
        run: |
          cargo install cargo-nextest
          # The security script will auto-detect CI environment and install missing tools
          # Exit with proper code to fail CI if security tests fail
          if ! ./scripts/security.sh; then
            echo "::error::Security tests failed"
            exit 1
          fi
      - name: Create security summary and cleanup
        if: failure()
        shell: bash
        run: |
          # Only create summary and cleanup on failure
          echo "Security tests failed, creating summary..."

          # The security script should have created its own summary
          if [ -f "security-logs/security_summary_*.md" ]; then
            echo "Security script summary found:"
            ls -la security-logs/security_summary_*.md
            echo "::error::Security test failures detected. Check the summary for details."
          else
            echo "Warning: Security script summary not found, creating fallback summary"
            mkdir -p security-logs
            echo "# Security Testing Summary (Failure)" > security-logs/failure-summary.txt
            echo "Generated: $(date)" >> security-logs/failure-summary.txt
            echo "OS: ${{ matrix.os }}" >> security-logs/failure-summary.txt
            echo "Status: Security tests failed" >> security-logs/failure-summary.txt
            echo "::error::Security tests failed and no detailed summary was found"
          fi

          # List all generated logs for debugging
          if [ -d "security-logs" ]; then
            echo "Available security logs:"
            ls -la security-logs/
            echo "Total log directory size: $(du -sh security-logs 2>/dev/null | cut -f1 || echo 'N/A')"
          fi
      - name: Cleanup build artifacts (on success)
        if: success()
        shell: bash
        run: |
          echo "Security tests passed! Cleaning up build artifacts..."
          # Remove security logs on success to save space
          if [ -d "security-logs" ]; then
            echo "Removing security logs (tests passed)"
            rm -rf security-logs/
          fi
      - name: Upload security artifacts (on failure only)
        if: failure()
<<<<<<< HEAD
        uses: actions/upload-artifact@v6
=======
        uses: actions/upload-artifact@330a01c490aca151604b8cf639adc76d48f6c5d4 # v5.0.0
>>>>>>> 3e5db6b4
        with:
          name: security-logs-${{ matrix.os }}-${{ github.run_id }}
          path: |
            security-logs/
            *.trace
            DrMemory-*.log
            drmemory.*.log
            instruments_output*.trace
          retention-days: 7<|MERGE_RESOLUTION|>--- conflicted
+++ resolved
@@ -95,11 +95,7 @@
           fi
       - name: Upload security artifacts (on failure only)
         if: failure()
-<<<<<<< HEAD
-        uses: actions/upload-artifact@v6
-=======
         uses: actions/upload-artifact@330a01c490aca151604b8cf639adc76d48f6c5d4 # v5.0.0
->>>>>>> 3e5db6b4
         with:
           name: security-logs-${{ matrix.os }}-${{ github.run_id }}
           path: |
