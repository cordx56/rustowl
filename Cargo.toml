[package]
name = "rustowl"
version = "0.3.4"
edition = "2024"
authors = ["cordx56 <cordx56@cordx.cx>"]
description = "Visualize Ownership and Lifetimes in Rust"
documentation = "https://github.com/cordx56/rustowl/blob/main/README.md"
readme = "README.md"
repository = "https://github.com/cordx56/rustowl"
license = "MPL-2.0"
keywords = ["visualization", "ownership", "lifetime", "lsp"]
categories = ["development-tools", "visualization"]

[dependencies]
serde = { version = "1", features = ["derive"] }
serde_json = "1"
log = "0.4"
simple_logger = { version = "5", features = ["stderr"] }
tokio = { version = "1", features = ["rt", "rt-multi-thread", "macros", "sync", "time", "io-std", "io-util", "process", "fs"] }
tower-lsp = "0.20"
process_alive = "0.1"
cargo_metadata = "0.20"
uuid = { version = "1", features = ["v4"] }
clap = { version = "4", features = ["cargo", "derive"] }
clap_complete_nushell = "4"
clap_complete = "4"
<<<<<<< HEAD
flate2 = "1"
reqwest = { version = "0.12", default-features = false, features = ["rustls-tls-native-roots-no-provider"] }
rustls = { version = "0.23.28", default-features = false, features = ["aws_lc_rs"] }
=======
tar = "0.4.44"
tempfile = "3"
>>>>>>> 4da559ab

[target.'cfg(not(target_env = "msvc"))'.dependencies]
mimalloc = { version = "0.1", default-features = false, features = ['extended'] }
libmimalloc-sys = { version = "0.1", default-features = false, features = ['extended'] }
libc = "0.2"

[target.'cfg(target_env = "msvc")'.dependencies]
mimalloc = { version = "0.1", default-features = false, features = ['extended', 'override'] }
libmimalloc-sys = { version = "0.1", default-features = false, features = ['extended', 'override'] }

[build-dependencies]
clap_complete_nushell = "4"
clap_complete = "4"
clap_mangen = "0.2"
clap = { version = "4", features = ["derive"] }
regex = "1"

[dev-dependencies]
criterion = { version = "0.6", features = ["html_reports"] }

[[bench]]
name = "rustowl_bench_simple"
harness = false

[profile.release]
opt-level = 3
lto = "fat"
codegen-units = 1
strip = "debuginfo"

[profile.release.package."*"]
strip = "symbols"
opt-level = 3

[profile.arm-windows-release]
inherits = "release"
lto = "off"

[profile.security]
inherits = "release"
debug = true
debug-assertions = true
overflow-checks = true
opt-level = 1
strip = "none"

[package.metadata.rust-analyzer]
rustc_private = true

[package.metadata.binstall]
pkg-url = "{ repo }/releases/download/v{ version }/rustowl-{ target }{ archive-suffix }"
pkg-fmt = "tgz"
disabled-strategies = ["quick-install", "compile"]

[package.metadata.binstall.overrides.x86_64-pc-windows-msvc]
pkg-fmt = "zip"

[package.metadata.binstall.overrides.aarch64-pc-windows-msvc]
pkg-fmt = "zip"<|MERGE_RESOLUTION|>--- conflicted
+++ resolved
@@ -24,14 +24,9 @@
 clap = { version = "4", features = ["cargo", "derive"] }
 clap_complete_nushell = "4"
 clap_complete = "4"
-<<<<<<< HEAD
 flate2 = "1"
 reqwest = { version = "0.12", default-features = false, features = ["rustls-tls-native-roots-no-provider"] }
 rustls = { version = "0.23.28", default-features = false, features = ["aws_lc_rs"] }
-=======
-tar = "0.4.44"
-tempfile = "3"
->>>>>>> 4da559ab
 
 [target.'cfg(not(target_env = "msvc"))'.dependencies]
 mimalloc = { version = "0.1", default-features = false, features = ['extended'] }
