[package]
name = "rustowl"
version = "1.0.0-rc.1"
authors = ["cordx56 <cordx56@cordx.cx>"]
edition = "2024"
description = "Visualize Ownership and Lifetimes in Rust"
documentation = "https://github.com/cordx56/rustowl/blob/main/README.md"
readme = "README.md"
repository = "https://github.com/cordx56/rustowl"
license = "MPL-2.0"
keywords = ["lifetime", "lsp", "ownership", "visualization"]
categories = ["development-tools", "visualization"]

[package.metadata.rust-analyzer]
rustc_private = true

[package.metadata.binstall]
pkg-url = "{ repo }/releases/download/v{ version }/rustowl-{ target }{ archive-suffix }"
pkg-fmt = "tgz"
disabled-strategies = ["quick-install", "compile"]

[package.metadata.binstall.overrides.x86_64-pc-windows-msvc]
pkg-fmt = "zip"

[package.metadata.binstall.overrides.aarch64-pc-windows-msvc]
pkg-fmt = "zip"

[[bench]]
harness = false
name = "rustowl_bench_simple"

[[bench]]
harness = false
name = "line_col_bench"

[dependencies]
cargo_metadata = "0.23"
clap = { version = "4", features = ["cargo", "derive"] }
clap_complete = "4"
clap_complete_nushell = "4"
eros = "0.1.0"
flate2 = "1"
<<<<<<< HEAD
foldhash = "0.2.0"
indexmap = { version = "2", features = ["rayon", "serde"] }
process_alive = "0.1"
=======
log = "0.4"
process_alive = "0.2"
>>>>>>> 51c67001
rayon = "1"
reqwest = { version = "0.12", default-features = false, features = [
  "http2",
  "rustls-tls-native-roots-no-provider",
  "socks",
  "system-proxy",
] }
rustls = { version = "0.23.34", default-features = false, features = [
  "aws_lc_rs",
] }
serde = { version = "1", features = ["derive"] }
serde_json = "1"
smallvec = { version = "1.15", features = ["serde", "union"] }
smol_str = { version = "0.3", features = ["serde"] }
memchr = "2"
tar = "0.4.44"
tempfile = "3"
tokio = { version = "1", features = [
  "fs",
  "io-std",
  "io-util",
  "macros",
  "process",
  "rt",
  "rt-multi-thread",
  "sync",
  "time",
] }
tokio-util = "0.7"
tower-lsp-server = "0.22"
tracing = "0.1.41"
tracing-subscriber = { version = "0.3.20", features = ["env-filter", "smallvec"] }
uuid = { version = "1", features = ["v4"] }


[dev-dependencies]
criterion = { version = "0.7", features = ["html_reports"] }
rand = { version = "0.9", features = ["small_rng"] }

[build-dependencies]
clap = { version = "4", features = ["derive"] }
clap_complete = "4"
clap_complete_nushell = "4"
clap_mangen = "0.2"
regex = "1"

[target.'cfg(not(target_env = "msvc"))'.dependencies]
tikv-jemalloc-sys = "0.6"
tikv-jemallocator = "0.6"

[target.'cfg(target_os = "windows")'.dependencies]
zip = "6.0.0"

[profile.release]
opt-level = 3
strip = "debuginfo"
lto = "fat"
codegen-units = 1

[profile.release.package."*"]
strip = "symbols"
opt-level = 3

[profile.arm-windows-release]
inherits = "release"
lto = "off"

[profile.security]
inherits = "release"
opt-level = 1
debug = true
strip = "none"
debug-assertions = true
overflow-checks = true<|MERGE_RESOLUTION|>--- conflicted
+++ resolved
@@ -40,14 +40,10 @@
 clap_complete_nushell = "4"
 eros = "0.1.0"
 flate2 = "1"
-<<<<<<< HEAD
 foldhash = "0.2.0"
 indexmap = { version = "2", features = ["rayon", "serde"] }
-process_alive = "0.1"
-=======
 log = "0.4"
 process_alive = "0.2"
->>>>>>> 51c67001
 rayon = "1"
 reqwest = { version = "0.12", default-features = false, features = [
   "http2",
