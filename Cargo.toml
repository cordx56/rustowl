[package]
name = "rustowl"
version = "0.3.4"
edition = "2024"
authors = ["cordx56 <cordx56@cordx.cx>"]
description = "Visualize Ownership and Lifetimes in Rust"
documentation = "https://github.com/cordx56/rustowl/blob/main/README.md"
readme = "README.md"
repository = "https://github.com/cordx56/rustowl"
license = "MPL-2.0"
keywords = ["visualization", "ownership", "lifetime", "lsp"]
categories = ["development-tools", "visualization"]

[dependencies]
serde = { version = "1", features = ["derive"] }
serde_json = "1"
log = "0.4"
simple_logger = { version = "5", features = ["stderr"] }
tokio = { version = "1", features = ["rt", "rt-multi-thread", "macros", "sync", "time", "io-std", "io-util", "process", "fs"] }
tower-lsp = "0.20"
process_alive = "0.1"
cargo_metadata = "0.20"
uuid = { version = "1", features = ["v4"] }
clap = { version = "4", features = ["cargo", "derive"] }
flate2 = "1"
reqwest = { version = "0.12", default-features = false, features = ["http2", "rustls-tls-native-roots"] }
clap_complete_nushell = "4"
clap_complete = "4"

[target.'cfg(not(target_env = "msvc"))'.dependencies]
mimalloc = { version = "0.1", default-features = false, features = ['extended'] }
libmimalloc-sys = { version = "0.1", default-features = false, features = ['extended'] }
libc = "0.2"
tar = "0.4.44"

[target.'cfg(target_env = "msvc")'.dependencies]
zip = "4.0.0"
mimalloc = { version = "0.1", default-features = false, features = ['extended', 'override'] }
libmimalloc-sys = { version = "0.1", default-features = false, features = ['extended', 'override'] }

[build-dependencies]
clap_complete_nushell = "4"
clap_complete = "4"
clap_mangen = "0.2"
clap = { version = "4", features = ["derive"] }

[dev-dependencies]
criterion = { version = "0.6", features = ["html_reports"] }

<<<<<<< HEAD
[target.'cfg(not(target_env = "msvc"))'.dependencies]
tikv-jemallocator = "0.6"
libc = "0.2"
tikv-jemalloc-sys = "0.6"
tar = "0.4"

[target.'cfg(windows)'.dependencies]
zip = "4"

[[bench]]
name = "rustowl_bench_simple"
harness = false

=======
>>>>>>> b7ceb9b3
[profile.release]
opt-level = 3
lto = "fat"
codegen-units = 1
strip = "debuginfo"

[profile.release.package."*"]
strip = "symbols"
opt-level = 3

[profile.arm-windows-release]
inherits = "release"
lto = "off"

[profile.security]
inherits = "release"
debug = true
debug-assertions = true
overflow-checks = true
opt-level = 1
strip = "none"

[package.metadata.rust-analyzer]
rustc_private = true

[package.metadata.binstall]
pkg-url = "{ repo }/releases/download/v{ version }/rustowl-{ target }{ archive-suffix }"
pkg-fmt = "tgz"
disabled-strategies = ["quick-install", "compile"]

[package.metadata.binstall.overrides.x86_64-pc-windows-msvc]
pkg-fmt = "zip"

[package.metadata.binstall.overrides.aarch64-pc-windows-msvc]
pkg-fmt = "zip"<|MERGE_RESOLUTION|>--- conflicted
+++ resolved
@@ -47,22 +47,10 @@
 [dev-dependencies]
 criterion = { version = "0.6", features = ["html_reports"] }
 
-<<<<<<< HEAD
-[target.'cfg(not(target_env = "msvc"))'.dependencies]
-tikv-jemallocator = "0.6"
-libc = "0.2"
-tikv-jemalloc-sys = "0.6"
-tar = "0.4"
-
-[target.'cfg(windows)'.dependencies]
-zip = "4"
-
 [[bench]]
 name = "rustowl_bench_simple"
 harness = false
 
-=======
->>>>>>> b7ceb9b3
 [profile.release]
 opt-level = 3
 lto = "fat"
