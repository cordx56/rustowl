--- conflicted
+++ resolved
@@ -24,10 +24,6 @@
 clap = { version = "4", features = ["cargo", "derive"] }
 flate2 = "1"
 reqwest = { version = "0.12", default-features = false, features = ["rustls-tls-native-roots-no-provider"] }
-<<<<<<< HEAD
-rustls = { version = "0.23.28", default-features = false, features = ["aws_lc_rs"] }
-=======
->>>>>>> 817c7e51
 clap_complete_nushell = "4"
 clap_complete = "4"
 tar = "0.4.44"
