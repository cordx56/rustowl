[package]
name = "rustowl"
version = "1.0.0-rc.1"
authors = ["cordx56 <cordx56@cordx.cx>"]
edition = "2024"
description = "Visualize Ownership and Lifetimes in Rust"
documentation = "https://github.com/cordx56/rustowl/blob/main/README.md"
readme = "README.md"
repository = "https://github.com/cordx56/rustowl"
license = "MPL-2.0"
keywords = ["lifetime", "lsp", "ownership", "visualization"]
categories = ["development-tools", "visualization"]

[package.metadata.rust-analyzer]
rustc_private = true

[package.metadata.binstall]
pkg-url = "{ repo }/releases/download/v{ version }/rustowl-{ target }{ archive-suffix }"
pkg-fmt = "tgz"
disabled-strategies = ["quick-install", "compile"]

[package.metadata.binstall.overrides.x86_64-pc-windows-msvc]
pkg-fmt = "zip"

[package.metadata.binstall.overrides.aarch64-pc-windows-msvc]
pkg-fmt = "zip"

[[bench]]
harness = false
name = "rustowl_bench_simple"

[dependencies]
<<<<<<< HEAD
cargo_metadata = "0.21"
=======
serde = { version = "1", features = ["derive"] }
serde_json = "1"
log = "0.4"
simple_logger = { version = "5", features = ["stderr"] }
tokio = { version = "1", features = ["rt", "rt-multi-thread", "macros", "sync", "time", "io-std", "io-util", "process", "fs"] }
tower-lsp = "0.20"
process_alive = "0.1"
cargo_metadata = "0.22"
uuid = { version = "1", features = ["v4"] }
>>>>>>> e117fd7d
clap = { version = "4", features = ["cargo", "derive"] }
clap_complete = "4"
clap_complete_nushell = "4"
flate2 = "1"
log = "0.4"
process_alive = "0.1"
rayon = "1"
reqwest = { version = "0.12", default-features = false, features = [
  "http2",
  "rustls-tls-native-roots-no-provider",
  "socks",
  "system-proxy",
] }
rustls = { version = "0.23.31", default-features = false, features = [
  "aws_lc_rs",
] }
serde = { version = "1", features = ["derive"] }
serde_json = "1"
simple_logger = { version = "5", features = ["stderr"] }
tar = "0.4.44"
tempfile = "3"
tokio = { version = "1", features = [
  "fs",
  "io-std",
  "io-util",
  "macros",
  "process",
  "rt",
  "rt-multi-thread",
  "sync",
  "time",
] }
tokio-util = "0.7"
tower-lsp = "0.20"
uuid = { version = "1", features = ["v4"] }

<<<<<<< HEAD
[dev-dependencies]
criterion = { version = "0.7", features = ["html_reports"] }
=======
[target.'cfg(not(target_env = "msvc"))'.dependencies]
tikv-jemalloc-sys = "0.6"
tikv-jemallocator = "0.6"

[target.'cfg(target_os = "windows")'.dependencies]
zip = "4.5.0"
>>>>>>> e117fd7d

[build-dependencies]
clap = { version = "4", features = ["derive"] }
clap_complete = "4"
clap_complete_nushell = "4"
clap_mangen = "0.2"
regex = "1"

[target.'cfg(not(target_env = "msvc"))'.dependencies]
tikv-jemalloc-sys = "0.6"
tikv-jemallocator = "0.6"

[target.'cfg(target_os = "windows")'.dependencies]
zip = "4.3.0"

[profile.release]
opt-level = 3
strip = "debuginfo"
lto = "fat"
codegen-units = 1

[profile.release.package."*"]
strip = "symbols"
opt-level = 3

[profile.arm-windows-release]
inherits = "release"
lto = "off"

[profile.security]
inherits = "release"
opt-level = 1
debug = true
strip = "none"
debug-assertions = true
overflow-checks = true
<|MERGE_RESOLUTION|>--- conflicted
+++ resolved
@@ -30,9 +30,6 @@
 name = "rustowl_bench_simple"
 
 [dependencies]
-<<<<<<< HEAD
-cargo_metadata = "0.21"
-=======
 serde = { version = "1", features = ["derive"] }
 serde_json = "1"
 log = "0.4"
@@ -42,7 +39,6 @@
 process_alive = "0.1"
 cargo_metadata = "0.22"
 uuid = { version = "1", features = ["v4"] }
->>>>>>> e117fd7d
 clap = { version = "4", features = ["cargo", "derive"] }
 clap_complete = "4"
 clap_complete_nushell = "4"
@@ -79,17 +75,15 @@
 tower-lsp = "0.20"
 uuid = { version = "1", features = ["v4"] }
 
-<<<<<<< HEAD
 [dev-dependencies]
 criterion = { version = "0.7", features = ["html_reports"] }
-=======
+
 [target.'cfg(not(target_env = "msvc"))'.dependencies]
 tikv-jemalloc-sys = "0.6"
 tikv-jemallocator = "0.6"
 
 [target.'cfg(target_os = "windows")'.dependencies]
 zip = "4.5.0"
->>>>>>> e117fd7d
 
 [build-dependencies]
 clap = { version = "4", features = ["derive"] }
