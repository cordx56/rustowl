[package]
name = "rustowl"
version = "1.0.0-rc.1"
authors = ["cordx56 <cordx56@cordx.cx>"]
edition = "2024"
description = "Visualize Ownership and Lifetimes in Rust"
documentation = "https://github.com/cordx56/rustowl/blob/main/README.md"
readme = "README.md"
repository = "https://github.com/cordx56/rustowl"
license = "MPL-2.0"
keywords = ["lifetime", "lsp", "ownership", "visualization"]
categories = ["development-tools", "visualization"]

[package.metadata.rust-analyzer]
rustc_private = true

[package.metadata.binstall]
pkg-url = "{ repo }/releases/download/v{ version }/rustowl-{ target }{ archive-suffix }"
pkg-fmt = "tgz"
disabled-strategies = ["quick-install", "compile"]

[package.metadata.binstall.overrides.x86_64-pc-windows-msvc]
pkg-fmt = "zip"

[package.metadata.binstall.overrides.aarch64-pc-windows-msvc]
pkg-fmt = "zip"

[[bench]]
harness = false
name = "rustowl_bench_simple"

[[bench]]
harness = false
name = "line_col_bench"

[dependencies]
cargo_metadata = "0.23"
clap = { version = "4", features = ["cargo", "derive"] }
clap_complete = "4"
clap_complete_nushell = "4"
eros = "0.1.0"
flate2 = "1"
foldhash = "0.2.0"
indexmap = { version = "2", features = ["rayon", "serde"] }
process_alive = "0.1"
rayon = "1"
reqwest = { version = "0.12", default-features = false, features = [
  "http2",
  "rustls-tls-native-roots-no-provider",
  "socks",
  "system-proxy",
] }
rustls = { version = "0.23.35", default-features = false, features = [
  "aws_lc_rs",
] }
serde = { version = "1", features = ["derive"] }
serde_json = "1"
smallvec = { version = "1.15", features = ["serde", "union"] }
smol_str = { version = "0.3", features = ["serde"] }
memchr = "2"
tar = "0.4.44"
tempfile = "3"
tokio = { version = "1", features = [
  "fs",
  "io-std",
  "io-util",
  "macros",
  "process",
  "rt",
  "rt-multi-thread",
  "sync",
  "time",
] }
tokio-util = "0.7"
tower-lsp-server = "0.22"
tracing = "0.1.41"
tracing-subscriber = { version = "0.3.20", features = ["env-filter", "smallvec"] }
uuid = { version = "1", features = ["v4"] }


[dev-dependencies]
<<<<<<< HEAD
criterion = { version = "0.7", features = ["html_reports"] }
rand = { version = "0.9", features = ["small_rng"] }
=======
criterion = { version = "0.8", features = ["html_reports"] }
>>>>>>> f194ab30

[build-dependencies]
clap = { version = "4", features = ["derive"] }
clap_complete = "4"
clap_complete_nushell = "4"
clap_mangen = "0.2"
regex = "1"

[target.'cfg(not(target_env = "msvc"))'.dependencies]
tikv-jemalloc-sys = "0.6"
tikv-jemallocator = "0.6"

[target.'cfg(target_os = "windows")'.dependencies]
zip = "6.0.0"

[profile.release]
opt-level = 3
strip = "debuginfo"
lto = "fat"
codegen-units = 1

[profile.release.package."*"]
strip = "symbols"
opt-level = 3

[profile.arm-windows-release]
inherits = "release"
lto = "off"

[profile.security]
inherits = "release"
opt-level = 1
debug = true
strip = "none"
debug-assertions = true
overflow-checks = true<|MERGE_RESOLUTION|>--- conflicted
+++ resolved
@@ -79,12 +79,8 @@
 
 
 [dev-dependencies]
-<<<<<<< HEAD
-criterion = { version = "0.7", features = ["html_reports"] }
+criterion = { version = "0.8", features = ["html_reports"] }
 rand = { version = "0.9", features = ["small_rng"] }
-=======
-criterion = { version = "0.8", features = ["html_reports"] }
->>>>>>> f194ab30
 
 [build-dependencies]
 clap = { version = "4", features = ["derive"] }
