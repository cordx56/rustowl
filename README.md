--- conflicted
+++ resolved
@@ -146,67 +146,6 @@
 
 For comprehensive configuration options including custom highlight colors, see the [Neovim Configuration Guide](docs/neovim-configuration.md).
 
-<<<<<<< HEAD
-=======
-<details>
-<summary>Recommended configuration: <b>Click to expand</b></summary>
-
-```lua
-{
-  'cordx56/rustowl',
-  version = '*', -- Latest stable version
-  build = 'cargo install rustowl',
-  lazy = false, -- This plugin is already lazy
-  opts = {
-    client = {
-      on_attach = function(_, buffer)
-        vim.keymap.set('n', '<leader>o', function()
-          require('rustowl').toggle(buffer)
-        end, { buffer = buffer, desc = 'Toggle RustOwl' })
-      end
-    },
-  },
-}
-```
-
-</details>
-
-Default options:
-
-```lua
-{
-  auto_attach = true, -- Auto attach the RustOwl LSP client when opening a Rust file
-  auto_enable = false, -- Enable RustOwl immediately when attaching the LSP client
-  idle_time = 500, -- Time in milliseconds to hover with the cursor before triggering RustOwl
-  client = {}, -- LSP client configuration that gets passed to `vim.lsp.start`
-  highlight_style = 'undercurl', -- You can also use 'underline'
-  colors = { -- Customize highlight colors (hex colors)
-    lifetime = '#00cc00',   -- 🟩 green: variable's actual lifetime
-    imm_borrow = '#0000cc', -- 🟦 blue: immutable borrowing
-    mut_borrow = '#cc00cc', -- 🟪 purple: mutable borrowing
-    move = '#cccc00',       -- 🟧 orange: value moved
-    call = '#cccc00',       -- 🟧 orange: function call
-    outlive = '#cc0000',    -- 🟥 red: lifetime error
-  },
-}
-```
-
-When opening a Rust file, the Neovim plugin creates the `Rustowl` user command:
-
-```vim
-:Rustowl {subcommand}
-```
-
-where `{subcommand}` can be one of:
-
-- `start_client`: Start the rustowl LSP client.
-- `stop_client`: Stop the rustowl LSP client.
-- `restart_client`: Restart the rustowl LSP client.
-- `enable`: Enable rustowl highlights.
-- `disable`: Disable rustowl highlights.
-- `toggle`: Toggle rustowl highlights.
-
->>>>>>> 72f8049d
 ### Emacs
 
 Elpaca example:
