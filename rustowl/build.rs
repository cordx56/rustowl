use std::env;
use std::io::Read;
use std::process::{Command, Stdio};

fn main() {
    if let Some(toolchain) = get_toolchain(".") {
        println!("cargo::rustc-env=RUSTOWL_TOOLCHAIN={toolchain}");
    }

<<<<<<< HEAD
    let sysroot = get_sysroot().unwrap();
    compress_toolchain(&sysroot);
=======
    if let Ok(toolchain_dir) = env::var("RUSTOWL_TOOLCHAIN_DIR") {
        println!("cargo::rustc-env=RUSTOWL_TOOLCHAIN_DIR={toolchain_dir}");
    }
>>>>>>> 207d6a4f
}

use std::path::Path;
// get toolchain
fn get_toolchain(current: impl AsRef<Path>) -> Option<String> {
    if let Ok(toolchain) = env::var("RUSTOWL_TOOLCHAIN") {
        return Some(toolchain);
    }

    let child = match Command::new("rustup")
        .args(["show", "active-toolchain"])
        .env_remove("RUSTUP_TOOLCHAIN")
        .current_dir(current)
        .stdout(Stdio::piped())
        .spawn()
    {
        Ok(v) => v,
        Err(_) => return None,
    };
    let mut stdout = child.stdout.unwrap();
    let mut output = String::new();
    stdout.read_to_string(&mut output).unwrap();
    let toolchain = output.split_whitespace().next().unwrap().trim().to_owned();
    Some(toolchain)
}

// output rustc_driver path
fn get_sysroot() -> Option<String> {
    match Command::new(env::var("RUSTC").unwrap())
        .arg("--print=sysroot")
        .output()
    {
        Ok(v) => Some(String::from_utf8(v.stdout).unwrap().trim().to_string()),
        Err(_) => None,
    }
}
use dunce::canonicalize;
use std::fs::read_dir;
use std::path::PathBuf;
fn recursive_read_dir(path: impl AsRef<Path>) -> Vec<PathBuf> {
    let mut paths = Vec::new();
    for entry in read_dir(path).unwrap() {
        let entry = entry.unwrap();
        let path = entry.path();
        if path.is_dir() {
            paths.extend_from_slice(&recursive_read_dir(&path));
        } else {
            paths.push(canonicalize(&path).unwrap());
        }
    }
    paths
}

fn compress_toolchain(sysroot: &str) {
    use flate2::Compression;
    use flate2::write::GzEncoder;
    use std::fs::File;
    use tar::Builder;

    let path = canonicalize(".").unwrap().join("toolchain.tar.gz");
    let tar_gz = File::create(&path).unwrap();
    let enc = GzEncoder::new(tar_gz, Compression::best());
    let mut tar_builder = Builder::new(enc);

    for file in recursive_read_dir(sysroot) {
        if let Some(ext) = file.extension().and_then(|e| e.to_str()) {
            if matches!(ext, "rlib" | "so" | "dylib" | "dll") {
                let rel_path = file.strip_prefix(sysroot).unwrap();
                let file_name = rel_path.file_name().unwrap().to_str().unwrap();
                if file_name.contains("rustc_driver") {
                    println!(
                        "cargo::rustc-env=RUSTC_DRIVER_DIR={}",
                        rel_path.parent().unwrap().display()
                    );
                }
                tar_builder.append_path_with_name(&file, rel_path).unwrap();
            }
        }
    }

    let enc = tar_builder.into_inner().unwrap();
    enc.finish().unwrap();

    println!("cargo::rustc-env=TOOLCHAIN_TARBALL_PATH={}", path.display());
}<|MERGE_RESOLUTION|>--- conflicted
+++ resolved
@@ -1,20 +1,33 @@
+use dunce::canonicalize;
 use std::env;
+use std::fs::OpenOptions;
 use std::io::Read;
 use std::process::{Command, Stdio};
+
+const TOOLCHAIN_TARBALL_NAME: &str = "toolchain.tar.gz";
 
 fn main() {
     if let Some(toolchain) = get_toolchain(".") {
         println!("cargo::rustc-env=RUSTOWL_TOOLCHAIN={toolchain}");
     }
 
-<<<<<<< HEAD
-    let sysroot = get_sysroot().unwrap();
-    compress_toolchain(&sysroot);
-=======
     if let Ok(toolchain_dir) = env::var("RUSTOWL_TOOLCHAIN_DIR") {
         println!("cargo::rustc-env=RUSTOWL_TOOLCHAIN_DIR={toolchain_dir}");
+
+        let _f = OpenOptions::new()
+            .write(true)
+            .create(true)
+            .truncate(true)
+            .open(TOOLCHAIN_TARBALL_NAME)
+            .unwrap();
+        println!(
+            "cargo::rustc-env=TOOLCHAIN_TARBALL_PATH={}",
+            canonicalize(TOOLCHAIN_TARBALL_NAME).unwrap().display(),
+        );
+    } else {
+        let sysroot = get_sysroot().unwrap();
+        compress_toolchain(&sysroot);
     }
->>>>>>> 207d6a4f
 }
 
 use std::path::Path;
@@ -51,7 +64,6 @@
         Err(_) => None,
     }
 }
-use dunce::canonicalize;
 use std::fs::read_dir;
 use std::path::PathBuf;
 fn recursive_read_dir(path: impl AsRef<Path>) -> Vec<PathBuf> {
@@ -74,7 +86,7 @@
     use std::fs::File;
     use tar::Builder;
 
-    let path = canonicalize(".").unwrap().join("toolchain.tar.gz");
+    let path = canonicalize(TOOLCHAIN_TARBALL_NAME).unwrap();
     let tar_gz = File::create(&path).unwrap();
     let enc = GzEncoder::new(tar_gz, Compression::best());
     let mut tar_builder = Builder::new(enc);
