--- conflicted
+++ resolved
@@ -120,7 +120,6 @@
     "build": "vsce package --no-dependencies"
   },
   "devDependencies": {
-<<<<<<< HEAD
     "@eslint/compat": "^1.3.2",
     "@eslint/js": "^9.34.0",
     "@types/mocha": "^10.0.10",
@@ -129,20 +128,10 @@
     "@types/sinon": "^17.0.4",
     "@typescript-eslint/eslint-plugin": "^8.41.0",
     "@typescript-eslint/parser": "^8.41.0",
-=======
-    "@types/mocha": "^10.0.9",
-    "@types/node": "^24.7.0",
-    "@types/proxyquire": "^1.3.31",
-    "@types/sinon": "^17.0.4",
-    "@types/vscode": "^1.101.0",
-    "@typescript-eslint/eslint-plugin": "^8.45.0",
-    "@typescript-eslint/parser": "^8.45.0",
->>>>>>> d702b9a7
     "@vscode/test-cli": "^0.0.11",
     "@vscode/test-electron": "^2.5.2",
     "@vscode/vsce": "^3.6.2",
     "c8": "^10.1.3",
-<<<<<<< HEAD
     "esbuild": "^0.25.9",
     "eslint": "^9.34.0",
     "eslint-import-resolver-typescript": "^4.4.4",
@@ -165,18 +154,6 @@
     "sinon": "^21.0.0",
     "typescript": "^5.9.2",
     "typescript-eslint": "^8.41.0"
-=======
-    "esbuild": "^0.25.10",
-    "eslint": "^9.37.0",
-    "glob": "^11.0.3",
-    "mocha": "^11.7.4",
-    "npm-run-all2": "^8.0.4",
-    "ovsx": "^0.10.6",
-    "prettier": "^3.6.2",
-    "proxyquire": "^2.1.3",
-    "sinon": "^21.0.0",
-    "typescript": "^5.9.3"
->>>>>>> d702b9a7
   },
   "dependencies": {
     "@types/vscode": "^1.103.0",
