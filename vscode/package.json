{
  "name": "rustowl-vscode",
  "displayName": "RustOwl VSCode",
  "description": "Visualize ownership and lifetimes in Rust",
  "version": "1.0.0-rc.1",
  "author": "cordx56 <cordx56@cordx.cx>",
  "publisher": "cordx56",
  "engines": {
    "vscode": "^1.101.0"
  },
  "repository": {
    "type": "git",
    "url": "https://github.com/cordx56/rustowl.git"
  },
  "license": "MPL-2.0",
  "keywords": [
    "rust",
    "ownership",
    "lifetimes",
    "visualization"
  ],
  "categories": [
    "Programming Languages"
  ],
  "activationEvents": [
    "onLanguage:rust"
  ],
  "icon": "rustowl-icon.png",
  "contributes": {
    "commands": [
      {
        "command": "rustowl.hover",
        "title": "Show RustOwl underline"
      },
      {
        "command": "rustowl.toggle",
        "title": "Toggle RustOwl"
      }
    ],
    "configuration": {
      "title": "rustowl",
      "properties": {
        "rustowl.underlineThickness": {
          "type": "string",
          "default": "2",
          "enum": [
            "1",
            "2",
            "3",
            "4"
          ],
          "description": "The stroke thickness of the underline line"
        },
        "rustowl.lifetimeColor": {
          "type": "string",
          "default": "hsla(125, 80%, 60%, 0.6)",
          "description": "The color of the lifetime"
        },
        "rustowl.moveCallColor": {
          "type": "string",
          "default": "hsla(35, 80%, 60%, 0.6)",
          "description": "The color of the move/call"
        },
        "rustowl.immutableBorrowColor": {
          "type": "string",
          "default": "hsla(230, 80%, 60%, 0.6)",
          "description": "The color of the immutable borrow"
        },
        "rustowl.mutableBorrowColor": {
          "type": "string",
          "default": "hsla(300, 80%, 60%, 0.6)",
          "description": "The color of the mutable borrow"
        },
        "rustowl.outliveColor": {
          "type": "string",
          "default": "hsla(0, 80%, 60%, 0.6)",
          "description": "The color of the outlive"
        },
        "rustowl.displayDelay": {
          "type": "number",
          "default": 2000,
          "description": "Delay in displaying underlines (ms)"
        },
        "rustowl.highlightBackground": {
          "type": "boolean",
          "default": false,
          "description": "Highlight text background instead of underline"
        },
        "rustowl.defaultEnabled": {
          "type": "boolean",
          "default": true,
          "description": "Enabled by default"
        }
      }
    }
  },
  "main": "./dist/extension.js",
  "scripts": {
    "vscode:prepublish": "pnpm run package",
    "compile": "run-s check-types esbuild",
    "esbuild": "node esbuild.js",
    "esbuild:prod": "pnpm run esbuild --production",
    "watch": "run-p watch:*",
    "watch:esbuild": "pnpm run esbuild --watch",
    "watch:tsc": "tsc --noEmit --watch --project tsconfig.json",
    "package": "run-s check-types lint esbuild:prod",
    "compile-tests": "tsc",
    "watch-tests": "tsc -w --outDir out",
    "check-types": "tsc --noEmit",
    "lint": "eslint .",
    "test": "run-s compile compile-tests run-test",
    "run-test": "node out/tests/runTest.js",
    "coverage": "c8 --include=\"out/src/**/*.js\" --all --reporter=text pnpm run test",
    "fmt": "prettier -w .",
    "build": "vsce package --no-dependencies"
  },
  "devDependencies": {
<<<<<<< HEAD
    "@types/mocha": "^10.0.10",
    "@types/node": "^24.10.2",
    "@types/proxyquire": "^1.3.31",
    "@types/sinon": "^21.0.0",
    "@types/vscode": "^1.106.1",
=======
    "@types/mocha": "^10.0.9",
    "@types/node": "^25.0.2",
    "@types/proxyquire": "^1.3.31",
    "@types/sinon": "^21.0.0",
    "@types/vscode": "^1.101.0",
>>>>>>> 655bc5c3
    "@typescript-eslint/eslint-plugin": "^8.49.0",
    "@typescript-eslint/parser": "^8.49.0",
    "@vscode/test-cli": "^0.0.12",
    "@vscode/test-electron": "^2.5.2",
    "@vscode/vsce": "^3.7.1",
    "c8": "^10.1.3",
    "esbuild": "^0.27.1",
    "eslint": "^9.39.2",
    "glob": "^13.0.0",
    "mocha": "^11.7.5",
    "npm-run-all2": "^8.0.4",
    "ovsx": "^0.10.7",
    "prettier": "^3.7.4",
    "proxyquire": "^2.1.3",
    "sinon": "^21.0.0",
    "typescript": "^5.9.3"
  },
  "dependencies": {
    "semver-parser": "^4.1.8",
    "vscode-languageclient": "^9.0.1",
    "zod": "^4.2.0"
  },
  "packageManager": "pnpm@10.14.0+sha512.ad27a79641b49c3e481a16a805baa71817a04bbe06a38d17e60e2eaee83f6a146c6a688125f5792e48dd5ba30e7da52a5cda4c3992b9ccf333f9ce223af84748"
}<|MERGE_RESOLUTION|>--- conflicted
+++ resolved
@@ -115,19 +115,11 @@
     "build": "vsce package --no-dependencies"
   },
   "devDependencies": {
-<<<<<<< HEAD
-    "@types/mocha": "^10.0.10",
-    "@types/node": "^24.10.2",
-    "@types/proxyquire": "^1.3.31",
-    "@types/sinon": "^21.0.0",
-    "@types/vscode": "^1.106.1",
-=======
     "@types/mocha": "^10.0.9",
     "@types/node": "^25.0.2",
     "@types/proxyquire": "^1.3.31",
     "@types/sinon": "^21.0.0",
     "@types/vscode": "^1.101.0",
->>>>>>> 655bc5c3
     "@typescript-eslint/eslint-plugin": "^8.49.0",
     "@typescript-eslint/parser": "^8.49.0",
     "@vscode/test-cli": "^0.0.12",
