{
  "name": "rustowl-vscode",
  "displayName": "RustOwl VSCode",
  "description": "Visualize ownership and lifetimes in Rust",
  "version": "0.3.4",
  "author": "cordx56 <cordx56@cordx.cx>",
  "publisher": "cordx56",
  "engines": {
    "vscode": "^1.101.0"
  },
  "repository": {
    "type": "git",
    "url": "https://github.com/cordx56/rustowl.git"
  },
  "license": "MPL-2.0",
  "keywords": [
    "rust",
    "ownership",
    "lifetimes",
    "visualization"
  ],
  "categories": [
    "Programming Languages"
  ],
  "activationEvents": [
    "onLanguage:rust"
  ],
  "icon": "rustowl-icon.png",
  "contributes": {
    "configuration": {
      "title": "rustowl",
      "properties": {
        "rustowl.underlineThickness": {
          "type": "string",
          "default": "2",
          "enum": [
            "1",
            "2",
            "3",
            "4"
          ],
          "description": "The stroke thickness of the underline line"
        },
        "rustowl.lifetimeColor": {
          "type": "string",
          "default": "hsla(125, 80%, 60%, 0.6)",
          "description": "The color of the lifetime underline"
        },
        "rustowl.moveCallColor": {
          "type": "string",
          "default": "hsla(35, 80%, 60%, 0.6)",
          "description": "The color of the move/call underline"
        },
        "rustowl.immutableBorrowColor": {
          "type": "string",
          "default": "hsla(230, 80%, 60%, 0.6)",
          "description": "The color of the immutable borrow underline"
        },
        "rustowl.mutableBorrowColor": {
          "type": "string",
          "default": "hsla(300, 80%, 60%, 0.6)",
          "description": "The color of the mutable borrow underline"
        },
        "rustowl.outliveColor": {
          "type": "string",
          "default": "hsla(0, 80%, 60%, 0.6)",
          "description": "The color of the outlive underline"
        },
        "rustowl.displayDelay": {
          "type": "number",
          "default": 2000,
          "description": "Delay in displaying underlines (ms)"
        }
      }
    }
  },
  "main": "./dist/extension.js",
  "scripts": {
    "vscode:prepublish": "yarn run package",
    "compile": "yarn run check-types && node esbuild.js",
    "watch": "npm-run-all -p watch:*",
    "watch:esbuild": "node esbuild.js --watch",
    "watch:tsc": "tsc --noEmit --watch --project tsconfig.json",
    "package": "yarn run check-types && yarn run lint && node esbuild.js --production",
    "compile-tests": "tsc",
    "watch-tests": "tsc -w --outDir out",
    "check-types": "tsc --noEmit",
    "lint": "eslint .",
    "test": "yarn run compile && yarn run compile-tests && node out/tests/runTest.js",
    "coverage": "c8 --include=\"out/src/**/*.js\" --all --reporter=text yarn test",
    "fmt": "prettier -w .",
    "build": "vsce package"
  },
  "devDependencies": {
<<<<<<< HEAD
    "@types/mocha": "^10.0.10",
    "@types/node": "^24.0.10",
    "@types/proxyquire": "^1.3.31",
    "@types/sinon": "^17.0.4",
    "@types/vscode": "^1.101.0",
    "@typescript-eslint/eslint-plugin": "^8.35.1",
    "@typescript-eslint/parser": "^8.35.1",
    "@vscode/test-electron": "^2.5.2",
    "@vscode/vsce": "^3.6.0",
    "c8": "^10.1.3",
    "esbuild": "^0.25.5",
    "eslint": "^9.30.1",
    "glob": "^11.0.3",
    "mocha": "^11.7.1",
=======
    "@types/mocha": "^10.0.9",
    "@types/node": "^24.0.13",
    "@types/vscode": "^1.101.0",
    "@typescript-eslint/eslint-plugin": "^8.36.0",
    "@typescript-eslint/parser": "^8.36.0",
    "@vscode/test-cli": "^0.0.11",
    "@vscode/test-electron": "^2.5.2",
    "@vscode/vsce": "^3.6.0",
    "esbuild": "^0.25.6",
    "eslint": "^9.31.0",
>>>>>>> ea8403cc
    "npm-run-all": "^4.1.5",
    "ovsx": "^0.10.5",
    "prettier": "^3.6.2",
    "proxyquire": "^2.1.3",
    "sinon": "^21.0.0",
    "typescript": "^5.8.3"
  },
  "dependencies": {
    "semver-parser": "^4.1.8",
    "vscode-languageclient": "^9.0.1",
    "zod": "^4.0.5"
  }
}<|MERGE_RESOLUTION|>--- conflicted
+++ resolved
@@ -92,7 +92,6 @@
     "build": "vsce package"
   },
   "devDependencies": {
-<<<<<<< HEAD
     "@types/mocha": "^10.0.10",
     "@types/node": "^24.0.10",
     "@types/proxyquire": "^1.3.31",
@@ -107,7 +106,6 @@
     "eslint": "^9.30.1",
     "glob": "^11.0.3",
     "mocha": "^11.7.1",
-=======
     "@types/mocha": "^10.0.9",
     "@types/node": "^24.0.13",
     "@types/vscode": "^1.101.0",
@@ -118,7 +116,6 @@
     "@vscode/vsce": "^3.6.0",
     "esbuild": "^0.25.6",
     "eslint": "^9.31.0",
->>>>>>> ea8403cc
     "npm-run-all": "^4.1.5",
     "ovsx": "^0.10.5",
     "prettier": "^3.6.2",
