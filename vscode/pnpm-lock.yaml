lockfileVersion: '9.0'

settings:
  autoInstallPeers: true
  excludeLinksFromLockfile: false

importers:

  .:
    dependencies:
      semver-parser:
        specifier: ^4.1.8
        version: 4.1.8
      vscode-languageclient:
        specifier: ^9.0.1
        version: 9.0.1
      zod:
<<<<<<< HEAD
        specifier: ^4.1.1
=======
        specifier: ^4.1.5
>>>>>>> 2d51f907
        version: 4.1.5
    devDependencies:
      '@types/mocha':
        specifier: ^10.0.9
        version: 10.0.10
      '@types/node':
        specifier: ^24.3.0
        version: 24.3.0
      '@types/proxyquire':
        specifier: ^1.3.31
        version: 1.3.31
      '@types/sinon':
        specifier: ^17.0.4
        version: 17.0.4
      '@types/vscode':
        specifier: ^1.101.0
        version: 1.103.0
      '@typescript-eslint/eslint-plugin':
<<<<<<< HEAD
        specifier: ^8.40.0
        version: 8.41.0(@typescript-eslint/parser@8.41.0(eslint@9.34.0)(typescript@5.9.2))(eslint@9.34.0)(typescript@5.9.2)
      '@typescript-eslint/parser':
        specifier: ^8.40.0
=======
        specifier: ^8.41.0
        version: 8.41.0(@typescript-eslint/parser@8.41.0(eslint@9.34.0)(typescript@5.9.2))(eslint@9.34.0)(typescript@5.9.2)
      '@typescript-eslint/parser':
        specifier: ^8.41.0
>>>>>>> 2d51f907
        version: 8.41.0(eslint@9.34.0)(typescript@5.9.2)
      '@vscode/test-cli':
        specifier: ^0.0.11
        version: 0.0.11
      '@vscode/test-electron':
        specifier: ^2.5.2
        version: 2.5.2
      '@vscode/vsce':
        specifier: ^3.6.0
        version: 3.6.0
      c8:
        specifier: ^10.1.3
        version: 10.1.3
      esbuild:
        specifier: ^0.25.9
        version: 0.25.9
      eslint:
        specifier: ^9.34.0
        version: 9.34.0
      glob:
        specifier: ^11.0.3
        version: 11.0.3
      mocha:
        specifier: ^11.7.1
        version: 11.7.1
      npm-run-all2:
        specifier: ^8.0.4
        version: 8.0.4
      ovsx:
        specifier: ^0.10.5
        version: 0.10.5
      prettier:
        specifier: ^3.6.2
        version: 3.6.2
      proxyquire:
        specifier: ^2.1.3
        version: 2.1.3
      sinon:
        specifier: ^21.0.0
        version: 21.0.0
      typescript:
        specifier: ^5.9.2
        version: 5.9.2

packages:

  '@azu/format-text@1.0.2':
    resolution: {integrity: sha512-Swi4N7Edy1Eqq82GxgEECXSSLyn6GOb5htRFPzBDdUkECGXtlf12ynO5oJSpWKPwCaUssOu7NfhDcCWpIC6Ywg==}

  '@azu/style-format@1.0.1':
    resolution: {integrity: sha512-AHcTojlNBdD/3/KxIKlg8sxIWHfOtQszLvOpagLTO+bjC3u7SAszu1lf//u7JJC50aUSH+BVWDD/KvaA6Gfn5g==}

  '@azure/abort-controller@2.1.2':
    resolution: {integrity: sha512-nBrLsEWm4J2u5LpAPjxADTlq3trDgVZZXHNKabeXZtpq3d3AbN/KGO82R87rdDz5/lYB024rtEf10/q0urNgsA==}
    engines: {node: '>=18.0.0'}

  '@azure/core-auth@1.10.0':
    resolution: {integrity: sha512-88Djs5vBvGbHQHf5ZZcaoNHo6Y8BKZkt3cw2iuJIQzLEgH4Ox6Tm4hjFhbqOxyYsgIG/eJbFEHpxRIfEEWv5Ow==}
    engines: {node: '>=20.0.0'}

  '@azure/core-client@1.10.0':
    resolution: {integrity: sha512-O4aP3CLFNodg8eTHXECaH3B3CjicfzkxVtnrfLkOq0XNP7TIECGfHpK/C6vADZkWP75wzmdBnsIA8ksuJMk18g==}
    engines: {node: '>=20.0.0'}

  '@azure/core-rest-pipeline@1.22.0':
    resolution: {integrity: sha512-OKHmb3/Kpm06HypvB3g6Q3zJuvyXcpxDpCS1PnU8OV6AJgSFaee/covXBcPbWc6XDDxtEPlbi3EMQ6nUiPaQtw==}
    engines: {node: '>=20.0.0'}

  '@azure/core-tracing@1.3.0':
    resolution: {integrity: sha512-+XvmZLLWPe67WXNZo9Oc9CrPj/Tm8QnHR92fFAFdnbzwNdCH1h+7UdpaQgRSBsMY+oW1kHXNUZQLdZ1gHX3ROw==}
    engines: {node: '>=20.0.0'}

  '@azure/core-util@1.13.0':
    resolution: {integrity: sha512-o0psW8QWQ58fq3i24Q1K2XfS/jYTxr7O1HRcyUE9bV9NttLU+kYOH82Ixj8DGlMTOWgxm1Sss2QAfKK5UkSPxw==}
    engines: {node: '>=20.0.0'}

  '@azure/identity@4.11.1':
    resolution: {integrity: sha512-0ZdsLRaOyLxtCYgyuqyWqGU5XQ9gGnjxgfoNTt1pvELGkkUFrMATABZFIq8gusM7N1qbqpVtwLOhk0d/3kacLg==}
    engines: {node: '>=20.0.0'}

  '@azure/logger@1.3.0':
    resolution: {integrity: sha512-fCqPIfOcLE+CGqGPd66c8bZpwAji98tZ4JI9i/mlTNTlsIWslCfpg48s/ypyLxZTump5sypjrKn2/kY7q8oAbA==}
    engines: {node: '>=20.0.0'}

  '@azure/msal-browser@4.21.1':
    resolution: {integrity: sha512-qGtzX3HJfJsOVeDcVrFZAYZoxLRjrW2lXzXqijgiBA5EtM9ud7F/EYgKKQ9TJU/WtE46szuZtQZx5vD4pEiknA==}
    engines: {node: '>=0.8.0'}

  '@azure/msal-common@15.12.0':
    resolution: {integrity: sha512-4ucXbjVw8KJ5QBgnGJUeA07c8iznwlk5ioHIhI4ASXcXgcf2yRFhWzYOyWg/cI49LC9ekpFJeQtO3zjDTbl6TQ==}
    engines: {node: '>=0.8.0'}

  '@azure/msal-node@3.7.3':
    resolution: {integrity: sha512-MoJxkKM/YpChfq4g2o36tElyzNUMG8mfD6u8NbuaPAsqfGpaw249khAcJYNoIOigUzRw45OjXCOrexE6ImdUxg==}
    engines: {node: '>=16'}

  '@babel/code-frame@7.27.1':
    resolution: {integrity: sha512-cjQ7ZlQ0Mv3b47hABuTevyTuYN4i+loJKGeV9flcCgIK37cCXRh+L1bd3iBHlynerhQ7BhCkn2BPbQUL+rGqFg==}
    engines: {node: '>=6.9.0'}

  '@babel/helper-validator-identifier@7.27.1':
    resolution: {integrity: sha512-D2hP9eA+Sqx1kBZgzxZh0y1trbuU+JoDkiEwqhQ36nodYqJwyEIhPSdMNd7lOm/4io72luTPWH20Yda0xOuUow==}
    engines: {node: '>=6.9.0'}

  '@bcoe/v8-coverage@0.2.3':
    resolution: {integrity: sha512-0hYQ8SB4Db5zvZB4axdMHGwEaQjkZzFjQiN9LVYvIFB2nSUHW9tYpxWriPrWDASIxiaXax83REcLxuSdnGPZtw==}

  '@bcoe/v8-coverage@1.0.2':
    resolution: {integrity: sha512-6zABk/ECA/QYSCQ1NGiVwwbQerUCZ+TQbp64Q3AgmfNvurHH0j8TtXa1qbShXA6qqkpAj4V5W8pP6mLe1mcMqA==}
    engines: {node: '>=18'}

  '@emnapi/core@1.5.0':
    resolution: {integrity: sha512-sbP8GzB1WDzacS8fgNPpHlp6C9VZe+SJP3F90W9rLemaQj2PzIuTEl1qDOYQf58YIpyjViI24y9aPWCjEzY2cg==}

  '@emnapi/runtime@1.5.0':
    resolution: {integrity: sha512-97/BJ3iXHww3djw6hYIfErCZFee7qCtrneuLa20UXFCOTCfBM2cvQHjWJ2EG0s0MtdNwInarqCTz35i4wWXHsQ==}

  '@emnapi/wasi-threads@1.1.0':
    resolution: {integrity: sha512-WI0DdZ8xFSbgMjR1sFsKABJ/C5OnRrjT06JXbZKexJGrDuPTzZdDYfFlsgcCXCyf+suG5QU2e/y1Wo2V/OapLQ==}

  '@esbuild/aix-ppc64@0.25.9':
    resolution: {integrity: sha512-OaGtL73Jck6pBKjNIe24BnFE6agGl+6KxDtTfHhy1HmhthfKouEcOhqpSL64K4/0WCtbKFLOdzD/44cJ4k9opA==}
    engines: {node: '>=18'}
    cpu: [ppc64]
    os: [aix]

  '@esbuild/android-arm64@0.25.9':
    resolution: {integrity: sha512-IDrddSmpSv51ftWslJMvl3Q2ZT98fUSL2/rlUXuVqRXHCs5EUF1/f+jbjF5+NG9UffUDMCiTyh8iec7u8RlTLg==}
    engines: {node: '>=18'}
    cpu: [arm64]
    os: [android]

  '@esbuild/android-arm@0.25.9':
    resolution: {integrity: sha512-5WNI1DaMtxQ7t7B6xa572XMXpHAaI/9Hnhk8lcxF4zVN4xstUgTlvuGDorBguKEnZO70qwEcLpfifMLoxiPqHQ==}
    engines: {node: '>=18'}
    cpu: [arm]
    os: [android]

  '@esbuild/android-x64@0.25.9':
    resolution: {integrity: sha512-I853iMZ1hWZdNllhVZKm34f4wErd4lMyeV7BLzEExGEIZYsOzqDWDf+y082izYUE8gtJnYHdeDpN/6tUdwvfiw==}
    engines: {node: '>=18'}
    cpu: [x64]
    os: [android]

  '@esbuild/darwin-arm64@0.25.9':
    resolution: {integrity: sha512-XIpIDMAjOELi/9PB30vEbVMs3GV1v2zkkPnuyRRURbhqjyzIINwj+nbQATh4H9GxUgH1kFsEyQMxwiLFKUS6Rg==}
    engines: {node: '>=18'}
    cpu: [arm64]
    os: [darwin]

  '@esbuild/darwin-x64@0.25.9':
    resolution: {integrity: sha512-jhHfBzjYTA1IQu8VyrjCX4ApJDnH+ez+IYVEoJHeqJm9VhG9Dh2BYaJritkYK3vMaXrf7Ogr/0MQ8/MeIefsPQ==}
    engines: {node: '>=18'}
    cpu: [x64]
    os: [darwin]

  '@esbuild/freebsd-arm64@0.25.9':
    resolution: {integrity: sha512-z93DmbnY6fX9+KdD4Ue/H6sYs+bhFQJNCPZsi4XWJoYblUqT06MQUdBCpcSfuiN72AbqeBFu5LVQTjfXDE2A6Q==}
    engines: {node: '>=18'}
    cpu: [arm64]
    os: [freebsd]

  '@esbuild/freebsd-x64@0.25.9':
    resolution: {integrity: sha512-mrKX6H/vOyo5v71YfXWJxLVxgy1kyt1MQaD8wZJgJfG4gq4DpQGpgTB74e5yBeQdyMTbgxp0YtNj7NuHN0PoZg==}
    engines: {node: '>=18'}
    cpu: [x64]
    os: [freebsd]

  '@esbuild/linux-arm64@0.25.9':
    resolution: {integrity: sha512-BlB7bIcLT3G26urh5Dmse7fiLmLXnRlopw4s8DalgZ8ef79Jj4aUcYbk90g8iCa2467HX8SAIidbL7gsqXHdRw==}
    engines: {node: '>=18'}
    cpu: [arm64]
    os: [linux]

  '@esbuild/linux-arm@0.25.9':
    resolution: {integrity: sha512-HBU2Xv78SMgaydBmdor38lg8YDnFKSARg1Q6AT0/y2ezUAKiZvc211RDFHlEZRFNRVhcMamiToo7bDx3VEOYQw==}
    engines: {node: '>=18'}
    cpu: [arm]
    os: [linux]

  '@esbuild/linux-ia32@0.25.9':
    resolution: {integrity: sha512-e7S3MOJPZGp2QW6AK6+Ly81rC7oOSerQ+P8L0ta4FhVi+/j/v2yZzx5CqqDaWjtPFfYz21Vi1S0auHrap3Ma3A==}
    engines: {node: '>=18'}
    cpu: [ia32]
    os: [linux]

  '@esbuild/linux-loong64@0.25.9':
    resolution: {integrity: sha512-Sbe10Bnn0oUAB2AalYztvGcK+o6YFFA/9829PhOCUS9vkJElXGdphz0A3DbMdP8gmKkqPmPcMJmJOrI3VYB1JQ==}
    engines: {node: '>=18'}
    cpu: [loong64]
    os: [linux]

  '@esbuild/linux-mips64el@0.25.9':
    resolution: {integrity: sha512-YcM5br0mVyZw2jcQeLIkhWtKPeVfAerES5PvOzaDxVtIyZ2NUBZKNLjC5z3/fUlDgT6w89VsxP2qzNipOaaDyA==}
    engines: {node: '>=18'}
    cpu: [mips64el]
    os: [linux]

  '@esbuild/linux-ppc64@0.25.9':
    resolution: {integrity: sha512-++0HQvasdo20JytyDpFvQtNrEsAgNG2CY1CLMwGXfFTKGBGQT3bOeLSYE2l1fYdvML5KUuwn9Z8L1EWe2tzs1w==}
    engines: {node: '>=18'}
    cpu: [ppc64]
    os: [linux]

  '@esbuild/linux-riscv64@0.25.9':
    resolution: {integrity: sha512-uNIBa279Y3fkjV+2cUjx36xkx7eSjb8IvnL01eXUKXez/CBHNRw5ekCGMPM0BcmqBxBcdgUWuUXmVWwm4CH9kg==}
    engines: {node: '>=18'}
    cpu: [riscv64]
    os: [linux]

  '@esbuild/linux-s390x@0.25.9':
    resolution: {integrity: sha512-Mfiphvp3MjC/lctb+7D287Xw1DGzqJPb/J2aHHcHxflUo+8tmN/6d4k6I2yFR7BVo5/g7x2Monq4+Yew0EHRIA==}
    engines: {node: '>=18'}
    cpu: [s390x]
    os: [linux]

  '@esbuild/linux-x64@0.25.9':
    resolution: {integrity: sha512-iSwByxzRe48YVkmpbgoxVzn76BXjlYFXC7NvLYq+b+kDjyyk30J0JY47DIn8z1MO3K0oSl9fZoRmZPQI4Hklzg==}
    engines: {node: '>=18'}
    cpu: [x64]
    os: [linux]

  '@esbuild/netbsd-arm64@0.25.9':
    resolution: {integrity: sha512-9jNJl6FqaUG+COdQMjSCGW4QiMHH88xWbvZ+kRVblZsWrkXlABuGdFJ1E9L7HK+T0Yqd4akKNa/lO0+jDxQD4Q==}
    engines: {node: '>=18'}
    cpu: [arm64]
    os: [netbsd]

  '@esbuild/netbsd-x64@0.25.9':
    resolution: {integrity: sha512-RLLdkflmqRG8KanPGOU7Rpg829ZHu8nFy5Pqdi9U01VYtG9Y0zOG6Vr2z4/S+/3zIyOxiK6cCeYNWOFR9QP87g==}
    engines: {node: '>=18'}
    cpu: [x64]
    os: [netbsd]

  '@esbuild/openbsd-arm64@0.25.9':
    resolution: {integrity: sha512-YaFBlPGeDasft5IIM+CQAhJAqS3St3nJzDEgsgFixcfZeyGPCd6eJBWzke5piZuZ7CtL656eOSYKk4Ls2C0FRQ==}
    engines: {node: '>=18'}
    cpu: [arm64]
    os: [openbsd]

  '@esbuild/openbsd-x64@0.25.9':
    resolution: {integrity: sha512-1MkgTCuvMGWuqVtAvkpkXFmtL8XhWy+j4jaSO2wxfJtilVCi0ZE37b8uOdMItIHz4I6z1bWWtEX4CJwcKYLcuA==}
    engines: {node: '>=18'}
    cpu: [x64]
    os: [openbsd]

  '@esbuild/openharmony-arm64@0.25.9':
    resolution: {integrity: sha512-4Xd0xNiMVXKh6Fa7HEJQbrpP3m3DDn43jKxMjxLLRjWnRsfxjORYJlXPO4JNcXtOyfajXorRKY9NkOpTHptErg==}
    engines: {node: '>=18'}
    cpu: [arm64]
    os: [openharmony]

  '@esbuild/sunos-x64@0.25.9':
    resolution: {integrity: sha512-WjH4s6hzo00nNezhp3wFIAfmGZ8U7KtrJNlFMRKxiI9mxEK1scOMAaa9i4crUtu+tBr+0IN6JCuAcSBJZfnphw==}
    engines: {node: '>=18'}
    cpu: [x64]
    os: [sunos]

  '@esbuild/win32-arm64@0.25.9':
    resolution: {integrity: sha512-mGFrVJHmZiRqmP8xFOc6b84/7xa5y5YvR1x8djzXpJBSv/UsNK6aqec+6JDjConTgvvQefdGhFDAs2DLAds6gQ==}
    engines: {node: '>=18'}
    cpu: [arm64]
    os: [win32]

  '@esbuild/win32-ia32@0.25.9':
    resolution: {integrity: sha512-b33gLVU2k11nVx1OhX3C8QQP6UHQK4ZtN56oFWvVXvz2VkDoe6fbG8TOgHFxEvqeqohmRnIHe5A1+HADk4OQww==}
    engines: {node: '>=18'}
    cpu: [ia32]
    os: [win32]

  '@esbuild/win32-x64@0.25.9':
    resolution: {integrity: sha512-PPOl1mi6lpLNQxnGoyAfschAodRFYXJ+9fs6WHXz7CSWKbOqiMZsubC+BQsVKuul+3vKLuwTHsS2c2y9EoKwxQ==}
    engines: {node: '>=18'}
    cpu: [x64]
    os: [win32]

  '@eslint-community/eslint-utils@4.7.0':
    resolution: {integrity: sha512-dyybb3AcajC7uha6CvhdVRJqaKyn7w2YKqKyAN37NKYgZT36w+iRb0Dymmc5qEJ549c/S31cMMSFd75bteCpCw==}
    engines: {node: ^12.22.0 || ^14.17.0 || >=16.0.0}
    peerDependencies:
      eslint: ^6.0.0 || ^7.0.0 || >=8.0.0

  '@eslint-community/regexpp@4.12.1':
    resolution: {integrity: sha512-CCZCDJuduB9OUkFkY2IgppNZMi2lBQgD2qzwXkEia16cge2pijY/aXi96CJMquDMn3nJdlPV1A5KrJEXwfLNzQ==}
    engines: {node: ^12.0.0 || ^14.0.0 || >=16.0.0}

  '@eslint/config-array@0.21.0':
    resolution: {integrity: sha512-ENIdc4iLu0d93HeYirvKmrzshzofPw6VkZRKQGe9Nv46ZnWUzcF1xV01dcvEg/1wXUR61OmmlSfyeyO7EvjLxQ==}
    engines: {node: ^18.18.0 || ^20.9.0 || >=21.1.0}

  '@eslint/config-helpers@0.3.1':
    resolution: {integrity: sha512-xR93k9WhrDYpXHORXpxVL5oHj3Era7wo6k/Wd8/IsQNnZUTzkGS29lyn3nAT05v6ltUuTFVCCYDEGfy2Or/sPA==}
    engines: {node: ^18.18.0 || ^20.9.0 || >=21.1.0}

  '@eslint/core@0.15.2':
    resolution: {integrity: sha512-78Md3/Rrxh83gCxoUc0EiciuOHsIITzLy53m3d9UyiW8y9Dj2D29FeETqyKA+BRK76tnTp6RXWb3pCay8Oyomg==}
    engines: {node: ^18.18.0 || ^20.9.0 || >=21.1.0}

  '@eslint/eslintrc@3.3.1':
    resolution: {integrity: sha512-gtF186CXhIl1p4pJNGZw8Yc6RlshoePRvE0X91oPGb3vZ8pM3qOS9W9NGPat9LziaBV7XrJWGylNQXkGcnM3IQ==}
    engines: {node: ^18.18.0 || ^20.9.0 || >=21.1.0}

  '@eslint/js@9.34.0':
    resolution: {integrity: sha512-EoyvqQnBNsV1CWaEJ559rxXL4c8V92gxirbawSmVUOWXlsRxxQXl6LmCpdUblgxgSkDIqKnhzba2SjRTI/A5Rw==}
    engines: {node: ^18.18.0 || ^20.9.0 || >=21.1.0}

  '@eslint/object-schema@2.1.6':
    resolution: {integrity: sha512-RBMg5FRL0I0gs51M/guSAj5/e14VQ4tpZnQNWwuDT66P14I43ItmPfIZRhO9fUVIPOAQXU47atlywZ/czoqFPA==}
    engines: {node: ^18.18.0 || ^20.9.0 || >=21.1.0}

  '@eslint/plugin-kit@0.3.5':
    resolution: {integrity: sha512-Z5kJ+wU3oA7MMIqVR9tyZRtjYPr4OC004Q4Rw7pgOKUOKkJfZ3O24nz3WYfGRpMDNmcOi3TwQOmgm7B7Tpii0w==}
    engines: {node: ^18.18.0 || ^20.9.0 || >=21.1.0}

  '@humanfs/core@0.19.1':
    resolution: {integrity: sha512-5DyQ4+1JEUzejeK1JGICcideyfUbGixgS9jNgex5nqkW+cY7WZhxBigmieN5Qnw9ZosSNVC9KQKyb+GUaGyKUA==}
    engines: {node: '>=18.18.0'}

  '@humanfs/node@0.16.6':
    resolution: {integrity: sha512-YuI2ZHQL78Q5HbhDiBA1X4LmYdXCKCMQIfw0pw7piHJwyREFebJUvrQN4cMssyES6x+vfUbx1CIpaQUKYdQZOw==}
    engines: {node: '>=18.18.0'}

  '@humanwhocodes/module-importer@1.0.1':
    resolution: {integrity: sha512-bxveV4V8v5Yb4ncFTT3rPSgZBOpCkjfK0y4oVVVJwIuDVBRMDXrPyXRL988i5ap9m9bnyEEjWfm5WkBmtffLfA==}
    engines: {node: '>=12.22'}

  '@humanwhocodes/retry@0.3.1':
    resolution: {integrity: sha512-JBxkERygn7Bv/GbN5Rv8Ul6LVknS+5Bp6RgDC/O8gEBU/yeH5Ui5C/OlWrTb6qct7LjjfT6Re2NxB0ln0yYybA==}
    engines: {node: '>=18.18'}

  '@humanwhocodes/retry@0.4.3':
    resolution: {integrity: sha512-bV0Tgo9K4hfPCek+aMAn81RppFKv2ySDQeMoSZuvTASywNTnVJCArCZE2FWqpvIatKu7VMRLWlR1EazvVhDyhQ==}
    engines: {node: '>=18.18'}

  '@isaacs/balanced-match@4.0.1':
    resolution: {integrity: sha512-yzMTt9lEb8Gv7zRioUilSglI0c0smZ9k5D65677DLWLtWJaXIS3CqcGyUFByYKlnUj6TkjLVs54fBl6+TiGQDQ==}
    engines: {node: 20 || >=22}

  '@isaacs/brace-expansion@5.0.0':
    resolution: {integrity: sha512-ZT55BDLV0yv0RBm2czMiZ+SqCGO7AvmOM3G/w2xhVPH+te0aKgFjmBvGlL1dH+ql2tgGO3MVrbb3jCKyvpgnxA==}
    engines: {node: 20 || >=22}

  '@isaacs/cliui@8.0.2':
    resolution: {integrity: sha512-O8jcjabXaleOG9DQ0+ARXWZBTfnP4WNAqzuiJK7ll44AmxGKv/J2M4TPjxjY3znBCfvBXFzucm1twdyFybFqEA==}
    engines: {node: '>=12'}

  '@istanbuljs/schema@0.1.3':
    resolution: {integrity: sha512-ZXRY4jNvVgSVQ8DL3LTcakaAtXwTVUxE81hslsyD2AtoXW/wVob10HkOJ1X/pAlcI7D+2YoZKg5do8G/w6RYgA==}
    engines: {node: '>=8'}

  '@jridgewell/resolve-uri@3.1.2':
    resolution: {integrity: sha512-bRISgCIjP20/tbWSPWMEi54QVPRZExkuD9lJL+UIxUKtwVJA8wW1Trb1jMs1RFXo1CBTNZ/5hpC9QvmKWdopKw==}
    engines: {node: '>=6.0.0'}

  '@jridgewell/sourcemap-codec@1.5.5':
    resolution: {integrity: sha512-cYQ9310grqxueWbl+WuIUIaiUaDcj7WOq5fVhEljNVgRfOUhY9fy2zTvfoqWsnebh8Sl70VScFbICvJnLKB0Og==}

  '@jridgewell/trace-mapping@0.3.30':
    resolution: {integrity: sha512-GQ7Nw5G2lTu/BtHTKfXhKHok2WGetd4XYcVKGx00SjAk8GMwgJM3zr6zORiPGuOE+/vkc90KtTosSSvaCjKb2Q==}

  '@napi-rs/wasm-runtime@0.2.12':
    resolution: {integrity: sha512-ZVWUcfwY4E/yPitQJl481FjFo3K22D6qF0DuFH6Y/nbnE11GY5uguDxZMGXPQ8WQ0128MXQD7TnfHyK4oWoIJQ==}

  '@node-rs/crc32-android-arm-eabi@1.10.6':
    resolution: {integrity: sha512-vZAMuJXm3TpWPOkkhxdrofWDv+Q+I2oO7ucLRbXyAPmXFNDhHtBxbO1rk9Qzz+M3eep8ieS4/+jCL1Q0zacNMQ==}
    engines: {node: '>= 10'}
    cpu: [arm]
    os: [android]

  '@node-rs/crc32-android-arm64@1.10.6':
    resolution: {integrity: sha512-Vl/JbjCinCw/H9gEpZveWCMjxjcEChDcDBM8S4hKay5yyoRCUHJPuKr4sjVDBeOm+1nwU3oOm6Ca8dyblwp4/w==}
    engines: {node: '>= 10'}
    cpu: [arm64]
    os: [android]

  '@node-rs/crc32-darwin-arm64@1.10.6':
    resolution: {integrity: sha512-kARYANp5GnmsQiViA5Qu74weYQ3phOHSYQf0G+U5wB3NB5JmBHnZcOc46Ig21tTypWtdv7u63TaltJQE41noyg==}
    engines: {node: '>= 10'}
    cpu: [arm64]
    os: [darwin]

  '@node-rs/crc32-darwin-x64@1.10.6':
    resolution: {integrity: sha512-Q99bevJVMfLTISpkpKBlXgtPUItrvTWKFyiqoKH5IvscZmLV++NH4V13Pa17GTBmv9n18OwzgQY4/SRq6PQNVA==}
    engines: {node: '>= 10'}
    cpu: [x64]
    os: [darwin]

  '@node-rs/crc32-freebsd-x64@1.10.6':
    resolution: {integrity: sha512-66hpawbNjrgnS9EDMErta/lpaqOMrL6a6ee+nlI2viduVOmRZWm9Rg9XdGTK/+c4bQLdtC6jOd+Kp4EyGRYkAg==}
    engines: {node: '>= 10'}
    cpu: [x64]
    os: [freebsd]

  '@node-rs/crc32-linux-arm-gnueabihf@1.10.6':
    resolution: {integrity: sha512-E8Z0WChH7X6ankbVm8J/Yym19Cq3otx6l4NFPS6JW/cWdjv7iw+Sps2huSug+TBprjbcEA+s4TvEwfDI1KScjg==}
    engines: {node: '>= 10'}
    cpu: [arm]
    os: [linux]

  '@node-rs/crc32-linux-arm64-gnu@1.10.6':
    resolution: {integrity: sha512-LmWcfDbqAvypX0bQjQVPmQGazh4dLiVklkgHxpV4P0TcQ1DT86H/SWpMBMs/ncF8DGuCQ05cNyMv1iddUDugoQ==}
    engines: {node: '>= 10'}
    cpu: [arm64]
    os: [linux]

  '@node-rs/crc32-linux-arm64-musl@1.10.6':
    resolution: {integrity: sha512-k8ra/bmg0hwRrIEE8JL1p32WfaN9gDlUUpQRWsbxd1WhjqvXea7kKO6K4DwVxyxlPhBS9Gkb5Urq7Y4mXANzaw==}
    engines: {node: '>= 10'}
    cpu: [arm64]
    os: [linux]

  '@node-rs/crc32-linux-x64-gnu@1.10.6':
    resolution: {integrity: sha512-IfjtqcuFK7JrSZ9mlAFhb83xgium30PguvRjIMI45C3FJwu18bnLk1oR619IYb/zetQT82MObgmqfKOtgemEKw==}
    engines: {node: '>= 10'}
    cpu: [x64]
    os: [linux]

  '@node-rs/crc32-linux-x64-musl@1.10.6':
    resolution: {integrity: sha512-LbFYsA5M9pNunOweSt6uhxenYQF94v3bHDAQRPTQ3rnjn+mK6IC7YTAYoBjvoJP8lVzcvk9hRj8wp4Jyh6Y80g==}
    engines: {node: '>= 10'}
    cpu: [x64]
    os: [linux]

  '@node-rs/crc32-wasm32-wasi@1.10.6':
    resolution: {integrity: sha512-KaejdLgHMPsRaxnM+OG9L9XdWL2TabNx80HLdsCOoX9BVhEkfh39OeahBo8lBmidylKbLGMQoGfIKDjq0YMStw==}
    engines: {node: '>=14.0.0'}
    cpu: [wasm32]

  '@node-rs/crc32-win32-arm64-msvc@1.10.6':
    resolution: {integrity: sha512-x50AXiSxn5Ccn+dCjLf1T7ZpdBiV1Sp5aC+H2ijhJO4alwznvXgWbopPRVhbp2nj0i+Gb6kkDUEyU+508KAdGQ==}
    engines: {node: '>= 10'}
    cpu: [arm64]
    os: [win32]

  '@node-rs/crc32-win32-ia32-msvc@1.10.6':
    resolution: {integrity: sha512-DpDxQLaErJF9l36aghe1Mx+cOnYLKYo6qVPqPL9ukJ5rAGLtCdU0C+Zoi3gs9ySm8zmbFgazq/LvmsZYU42aBw==}
    engines: {node: '>= 10'}
    cpu: [ia32]
    os: [win32]

  '@node-rs/crc32-win32-x64-msvc@1.10.6':
    resolution: {integrity: sha512-5B1vXosIIBw1m2Rcnw62IIfH7W9s9f7H7Ma0rRuhT8HR4Xh8QCgw6NJSI2S2MCngsGktYnAhyUvs81b7efTyQw==}
    engines: {node: '>= 10'}
    cpu: [x64]
    os: [win32]

  '@node-rs/crc32@1.10.6':
    resolution: {integrity: sha512-+llXfqt+UzgoDzT9of5vPQPGqTAVCohU74I9zIBkNo5TH6s2P31DFJOGsJQKN207f0GHnYv5pV3wh3BCY/un/A==}
    engines: {node: '>= 10'}

  '@nodelib/fs.scandir@2.1.5':
    resolution: {integrity: sha512-vq24Bq3ym5HEQm2NKCr3yXDwjc7vTsEThRDnkp2DK9p1uqLR+DHurm/NOTo0KG7HYHU7eppKZj3MyqYuMBf62g==}
    engines: {node: '>= 8'}

  '@nodelib/fs.stat@2.0.5':
    resolution: {integrity: sha512-RkhPPp2zrqDAQA/2jNhnztcPAlv64XdhIp7a7454A5ovI7Bukxgt7MX7udwAu3zg1DcpPU0rz3VV1SeaqvY4+A==}
    engines: {node: '>= 8'}

  '@nodelib/fs.walk@1.2.8':
    resolution: {integrity: sha512-oGB+UxlgWcgQkgwo8GcEGwemoTFt3FIO9ababBmaGwXIoBKZ+GTy0pP185beGg7Llih/NSHSV2XAs1lnznocSg==}
    engines: {node: '>= 8'}

  '@pkgjs/parseargs@0.11.0':
    resolution: {integrity: sha512-+1VkjdD0QBLPodGrJUeqarH8VAIvQODIbwh9XpP5Syisf7YoQgsJKPNFoqqLQlu+VQ/tVSshMR6loPMn8U+dPg==}
    engines: {node: '>=14'}

  '@secretlint/config-creator@10.2.2':
    resolution: {integrity: sha512-BynOBe7Hn3LJjb3CqCHZjeNB09s/vgf0baBaHVw67w7gHF0d25c3ZsZ5+vv8TgwSchRdUCRrbbcq5i2B1fJ2QQ==}
    engines: {node: '>=20.0.0'}

  '@secretlint/config-loader@10.2.2':
    resolution: {integrity: sha512-ndjjQNgLg4DIcMJp4iaRD6xb9ijWQZVbd9694Ol2IszBIbGPPkwZHzJYKICbTBmh6AH/pLr0CiCaWdGJU7RbpQ==}
    engines: {node: '>=20.0.0'}

  '@secretlint/core@10.2.2':
    resolution: {integrity: sha512-6rdwBwLP9+TO3rRjMVW1tX+lQeo5gBbxl1I5F8nh8bgGtKwdlCMhMKsBWzWg1ostxx/tIG7OjZI0/BxsP8bUgw==}
    engines: {node: '>=20.0.0'}

  '@secretlint/formatter@10.2.2':
    resolution: {integrity: sha512-10f/eKV+8YdGKNQmoDUD1QnYL7TzhI2kzyx95vsJKbEa8akzLAR5ZrWIZ3LbcMmBLzxlSQMMccRmi05yDQ5YDA==}
    engines: {node: '>=20.0.0'}

  '@secretlint/node@10.2.2':
    resolution: {integrity: sha512-eZGJQgcg/3WRBwX1bRnss7RmHHK/YlP/l7zOQsrjexYt6l+JJa5YhUmHbuGXS94yW0++3YkEJp0kQGYhiw1DMQ==}
    engines: {node: '>=20.0.0'}

  '@secretlint/profiler@10.2.2':
    resolution: {integrity: sha512-qm9rWfkh/o8OvzMIfY8a5bCmgIniSpltbVlUVl983zDG1bUuQNd1/5lUEeWx5o/WJ99bXxS7yNI4/KIXfHexig==}

  '@secretlint/resolver@10.2.2':
    resolution: {integrity: sha512-3md0cp12e+Ae5V+crPQYGd6aaO7ahw95s28OlULGyclyyUtf861UoRGS2prnUrKh7MZb23kdDOyGCYb9br5e4w==}

  '@secretlint/secretlint-formatter-sarif@10.2.2':
    resolution: {integrity: sha512-ojiF9TGRKJJw308DnYBucHxkpNovDNu1XvPh7IfUp0A12gzTtxuWDqdpuVezL7/IP8Ua7mp5/VkDMN9OLp1doQ==}

  '@secretlint/secretlint-rule-no-dotenv@10.2.2':
    resolution: {integrity: sha512-KJRbIShA9DVc5Va3yArtJ6QDzGjg3PRa1uYp9As4RsyKtKSSZjI64jVca57FZ8gbuk4em0/0Jq+uy6485wxIdg==}
    engines: {node: '>=20.0.0'}

  '@secretlint/secretlint-rule-preset-recommend@10.2.2':
    resolution: {integrity: sha512-K3jPqjva8bQndDKJqctnGfwuAxU2n9XNCPtbXVI5JvC7FnQiNg/yWlQPbMUlBXtBoBGFYp08A94m6fvtc9v+zA==}
    engines: {node: '>=20.0.0'}

  '@secretlint/source-creator@10.2.2':
    resolution: {integrity: sha512-h6I87xJfwfUTgQ7irWq7UTdq/Bm1RuQ/fYhA3dtTIAop5BwSFmZyrchph4WcoEvbN460BWKmk4RYSvPElIIvxw==}
    engines: {node: '>=20.0.0'}

  '@secretlint/types@10.2.2':
    resolution: {integrity: sha512-Nqc90v4lWCXyakD6xNyNACBJNJ0tNCwj2WNk/7ivyacYHxiITVgmLUFXTBOeCdy79iz6HtN9Y31uw/jbLrdOAg==}
    engines: {node: '>=20.0.0'}

  '@sindresorhus/merge-streams@2.3.0':
    resolution: {integrity: sha512-LtoMMhxAlorcGhmFYI+LhPgbPZCkgP6ra1YL604EeF6U98pLlQ3iWIGMdWSC+vWmPBWBNgmDBAhnAobLROJmwg==}
    engines: {node: '>=18'}

  '@sinonjs/commons@3.0.1':
    resolution: {integrity: sha512-K3mCHKQ9sVh8o1C9cxkwxaOmXoAMlDxC1mYyHrjqOWEcBjYr76t96zL2zlj5dUGZ3HSw240X1qgH3Mjf1yJWpQ==}

  '@sinonjs/fake-timers@13.0.5':
    resolution: {integrity: sha512-36/hTbH2uaWuGVERyC6da9YwGWnzUZXuPro/F2LfsdOsLnCojz/iSH8MxUt/FD2S5XBSVPhmArFUXcpCQ2Hkiw==}

  '@sinonjs/samsam@8.0.3':
    resolution: {integrity: sha512-hw6HbX+GyVZzmaYNh82Ecj1vdGZrqVIn/keDTg63IgAwiQPO+xCz99uG6Woqgb4tM0mUiFENKZ4cqd7IX94AXQ==}

  '@textlint/ast-node-types@15.2.2':
    resolution: {integrity: sha512-9ByYNzWV8tpz6BFaRzeRzIov8dkbSZu9q7IWqEIfmRuLWb2qbI/5gTvKcoWT1HYs4XM7IZ8TKSXcuPvMb6eorA==}

  '@textlint/linter-formatter@15.2.2':
    resolution: {integrity: sha512-oMVaMJ3exFvXhCj3AqmCbLaeYrTNLqaJnLJMIlmnRM3/kZdxvku4OYdaDzgtlI194cVxamOY5AbHBBVnY79kEg==}

  '@textlint/module-interop@15.2.2':
    resolution: {integrity: sha512-2rmNcWrcqhuR84Iio1WRzlc4tEoOMHd6T7urjtKNNefpTt1owrTJ9WuOe60yD3FrTW0J/R0ux5wxUbP/eaeFOA==}

  '@textlint/resolver@15.2.2':
    resolution: {integrity: sha512-4hGWjmHt0y+5NAkoYZ8FvEkj8Mez9TqfbTm3BPjoV32cIfEixl2poTOgapn1rfm73905GSO3P1jiWjmgvii13Q==}

  '@textlint/types@15.2.2':
    resolution: {integrity: sha512-X2BHGAR3yXJsCAjwYEDBIk9qUDWcH4pW61ISfmtejau+tVqKtnbbvEZnMTb6mWgKU1BvTmftd5DmB1XVDUtY3g==}

  '@tybys/wasm-util@0.10.0':
    resolution: {integrity: sha512-VyyPYFlOMNylG45GoAe0xDoLwWuowvf92F9kySqzYh8vmYm7D2u4iUJKa1tOUpS70Ku13ASrOkS4ScXFsTaCNQ==}

  '@types/estree@1.0.8':
    resolution: {integrity: sha512-dWHzHa2WqEXI/O1E9OjrocMTKJl2mSrEolh1Iomrv6U+JuNwaHXsXx9bLu5gG7BUWFIN0skIQJQ/L1rIex4X6w==}

  '@types/istanbul-lib-coverage@2.0.6':
    resolution: {integrity: sha512-2QF/t/auWm0lsy8XtKVPG19v3sSOQlJe/YHZgfjb/KBBHOGSV+J2q/S671rcq9uTBrLAXmZpqJiaQbMT+zNU1w==}

  '@types/json-schema@7.0.15':
    resolution: {integrity: sha512-5+fP8P8MFNC+AyZCDxrB2pkZFPGzqQWUzpSeuuVLvm8VMcorNYavBqoFcxK8bQz4Qsbn4oUEEem4wDLfcysGHA==}

  '@types/mocha@10.0.10':
    resolution: {integrity: sha512-xPyYSz1cMPnJQhl0CLMH68j3gprKZaTjG3s5Vi+fDgx+uhG9NOXwbVt52eFS8ECyXhyKcjDLCBEqBExKuiZb7Q==}

  '@types/node@24.3.0':
    resolution: {integrity: sha512-aPTXCrfwnDLj4VvXrm+UUCQjNEvJgNA8s5F1cvwQU+3KNltTOkBm1j30uNLyqqPNe7gE3KFzImYoZEfLhp4Yow==}

  '@types/normalize-package-data@2.4.4':
    resolution: {integrity: sha512-37i+OaWTh9qeK4LSHPsyRC7NahnGotNuZvjLSgcPzblpHB3rrCJxAOgI5gCdKm7coonsaX1Of0ILiTcnZjbfxA==}

  '@types/proxyquire@1.3.31':
    resolution: {integrity: sha512-uALowNG2TSM1HNPMMOR0AJwv4aPYPhqB0xlEhkeRTMuto5hjoSPZkvgu1nbPUkz3gEPAHv4sy4DmKsurZiEfRQ==}

  '@types/sarif@2.1.7':
    resolution: {integrity: sha512-kRz0VEkJqWLf1LLVN4pT1cg1Z9wAuvI6L97V3m2f5B76Tg8d413ddvLBPTEHAZJlnn4XSvu0FkZtViCQGVyrXQ==}

  '@types/sinon@17.0.4':
    resolution: {integrity: sha512-RHnIrhfPO3+tJT0s7cFaXGZvsL4bbR3/k7z3P312qMS4JaS2Tk+KiwiLx1S0rQ56ERj00u1/BtdyVd0FY+Pdew==}

  '@types/sinonjs__fake-timers@8.1.5':
    resolution: {integrity: sha512-mQkU2jY8jJEF7YHjHvsQO8+3ughTL1mcnn96igfhONmR+fUPSKIkefQYpSe8bsly2Ep7oQbn/6VG5/9/0qcArQ==}

  '@types/vscode@1.103.0':
    resolution: {integrity: sha512-o4hanZAQdNfsKecexq9L3eHICd0AAvdbLk6hA60UzGXbGH/q8b/9xv2RgR7vV3ZcHuyKVq7b37IGd/+gM4Tu+Q==}

  '@typescript-eslint/eslint-plugin@8.41.0':
    resolution: {integrity: sha512-8fz6oa6wEKZrhXWro/S3n2eRJqlRcIa6SlDh59FXJ5Wp5XRZ8B9ixpJDcjadHq47hMx0u+HW6SNa6LjJQ6NLtw==}
    engines: {node: ^18.18.0 || ^20.9.0 || >=21.1.0}
    peerDependencies:
      '@typescript-eslint/parser': ^8.41.0
      eslint: ^8.57.0 || ^9.0.0
      typescript: '>=4.8.4 <6.0.0'

  '@typescript-eslint/parser@8.41.0':
    resolution: {integrity: sha512-gTtSdWX9xiMPA/7MV9STjJOOYtWwIJIYxkQxnSV1U3xcE+mnJSH3f6zI0RYP+ew66WSlZ5ed+h0VCxsvdC1jJg==}
    engines: {node: ^18.18.0 || ^20.9.0 || >=21.1.0}
    peerDependencies:
      eslint: ^8.57.0 || ^9.0.0
      typescript: '>=4.8.4 <6.0.0'

  '@typescript-eslint/project-service@8.41.0':
    resolution: {integrity: sha512-b8V9SdGBQzQdjJ/IO3eDifGpDBJfvrNTp2QD9P2BeqWTGrRibgfgIlBSw6z3b6R7dPzg752tOs4u/7yCLxksSQ==}
    engines: {node: ^18.18.0 || ^20.9.0 || >=21.1.0}
    peerDependencies:
      typescript: '>=4.8.4 <6.0.0'

  '@typescript-eslint/scope-manager@8.41.0':
    resolution: {integrity: sha512-n6m05bXn/Cd6DZDGyrpXrELCPVaTnLdPToyhBoFkLIMznRUQUEQdSp96s/pcWSQdqOhrgR1mzJ+yItK7T+WPMQ==}
    engines: {node: ^18.18.0 || ^20.9.0 || >=21.1.0}

  '@typescript-eslint/tsconfig-utils@8.41.0':
    resolution: {integrity: sha512-TDhxYFPUYRFxFhuU5hTIJk+auzM/wKvWgoNYOPcOf6i4ReYlOoYN8q1dV5kOTjNQNJgzWN3TUUQMtlLOcUgdUw==}
    engines: {node: ^18.18.0 || ^20.9.0 || >=21.1.0}
    peerDependencies:
      typescript: '>=4.8.4 <6.0.0'

  '@typescript-eslint/type-utils@8.41.0':
    resolution: {integrity: sha512-63qt1h91vg3KsjVVonFJWjgSK7pZHSQFKH6uwqxAH9bBrsyRhO6ONoKyXxyVBzG1lJnFAJcKAcxLS54N1ee1OQ==}
    engines: {node: ^18.18.0 || ^20.9.0 || >=21.1.0}
    peerDependencies:
      eslint: ^8.57.0 || ^9.0.0
      typescript: '>=4.8.4 <6.0.0'

  '@typescript-eslint/types@8.41.0':
    resolution: {integrity: sha512-9EwxsWdVqh42afLbHP90n2VdHaWU/oWgbH2P0CfcNfdKL7CuKpwMQGjwev56vWu9cSKU7FWSu6r9zck6CVfnag==}
    engines: {node: ^18.18.0 || ^20.9.0 || >=21.1.0}

  '@typescript-eslint/typescript-estree@8.41.0':
    resolution: {integrity: sha512-D43UwUYJmGhuwHfY7MtNKRZMmfd8+p/eNSfFe6tH5mbVDto+VQCayeAt35rOx3Cs6wxD16DQtIKw/YXxt5E0UQ==}
    engines: {node: ^18.18.0 || ^20.9.0 || >=21.1.0}
    peerDependencies:
      typescript: '>=4.8.4 <6.0.0'

  '@typescript-eslint/utils@8.41.0':
    resolution: {integrity: sha512-udbCVstxZ5jiPIXrdH+BZWnPatjlYwJuJkDA4Tbo3WyYLh8NvB+h/bKeSZHDOFKfphsZYJQqaFtLeXEqurQn1A==}
    engines: {node: ^18.18.0 || ^20.9.0 || >=21.1.0}
    peerDependencies:
      eslint: ^8.57.0 || ^9.0.0
      typescript: '>=4.8.4 <6.0.0'

  '@typescript-eslint/visitor-keys@8.41.0':
    resolution: {integrity: sha512-+GeGMebMCy0elMNg67LRNoVnUFPIm37iu5CmHESVx56/9Jsfdpsvbv605DQ81Pi/x11IdKUsS5nzgTYbCQU9fg==}
    engines: {node: ^18.18.0 || ^20.9.0 || >=21.1.0}

  '@typespec/ts-http-runtime@0.3.0':
    resolution: {integrity: sha512-sOx1PKSuFwnIl7z4RN0Ls7N9AQawmR9r66eI5rFCzLDIs8HTIYrIpH9QjYWoX0lkgGrkLxXhi4QnK7MizPRrIg==}
    engines: {node: '>=20.0.0'}

  '@vscode/test-cli@0.0.11':
    resolution: {integrity: sha512-qO332yvzFqGhBMJrp6TdwbIydiHgCtxXc2Nl6M58mbH/Z+0CyLR76Jzv4YWPEthhrARprzCRJUqzFvTHFhTj7Q==}
    engines: {node: '>=18'}
    hasBin: true

  '@vscode/test-electron@2.5.2':
    resolution: {integrity: sha512-8ukpxv4wYe0iWMRQU18jhzJOHkeGKbnw7xWRX3Zw1WJA4cEKbHcmmLPdPrPtL6rhDcrlCZN+xKRpv09n4gRHYg==}
    engines: {node: '>=16'}

  '@vscode/vsce-sign-alpine-arm64@2.0.5':
    resolution: {integrity: sha512-XVmnF40APwRPXSLYA28Ye+qWxB25KhSVpF2eZVtVOs6g7fkpOxsVnpRU1Bz2xG4ySI79IRuapDJoAQFkoOgfdQ==}
    cpu: [arm64]
    os: [alpine]

  '@vscode/vsce-sign-alpine-x64@2.0.5':
    resolution: {integrity: sha512-JuxY3xcquRsOezKq6PEHwCgd1rh1GnhyH6urVEWUzWn1c1PC4EOoyffMD+zLZtFuZF5qR1I0+cqDRNKyPvpK7Q==}
    cpu: [x64]
    os: [alpine]

  '@vscode/vsce-sign-darwin-arm64@2.0.5':
    resolution: {integrity: sha512-z2Q62bk0ptADFz8a0vtPvnm6vxpyP3hIEYMU+i1AWz263Pj8Mc38cm/4sjzxu+LIsAfhe9HzvYNS49lV+KsatQ==}
    cpu: [arm64]
    os: [darwin]

  '@vscode/vsce-sign-darwin-x64@2.0.5':
    resolution: {integrity: sha512-ma9JDC7FJ16SuPXlLKkvOD2qLsmW/cKfqK4zzM2iJE1PbckF3BlR08lYqHV89gmuoTpYB55+z8Y5Fz4wEJBVDA==}
    cpu: [x64]
    os: [darwin]

  '@vscode/vsce-sign-linux-arm64@2.0.5':
    resolution: {integrity: sha512-Hr1o0veBymg9SmkCqYnfaiUnes5YK6k/lKFA5MhNmiEN5fNqxyPUCdRZMFs3Ajtx2OFW4q3KuYVRwGA7jdLo7Q==}
    cpu: [arm64]
    os: [linux]

  '@vscode/vsce-sign-linux-arm@2.0.5':
    resolution: {integrity: sha512-cdCwtLGmvC1QVrkIsyzv01+o9eR+wodMJUZ9Ak3owhcGxPRB53/WvrDHAFYA6i8Oy232nuen1YqWeEohqBuSzA==}
    cpu: [arm]
    os: [linux]

  '@vscode/vsce-sign-linux-x64@2.0.5':
    resolution: {integrity: sha512-XLT0gfGMcxk6CMRLDkgqEPTyG8Oa0OFe1tPv2RVbphSOjFWJwZgK3TYWx39i/7gqpDHlax0AP6cgMygNJrA6zg==}
    cpu: [x64]
    os: [linux]

  '@vscode/vsce-sign-win32-arm64@2.0.5':
    resolution: {integrity: sha512-hco8eaoTcvtmuPhavyCZhrk5QIcLiyAUhEso87ApAWDllG7djIrWiOCtqn48k4pHz+L8oCQlE0nwNHfcYcxOPw==}
    cpu: [arm64]
    os: [win32]

  '@vscode/vsce-sign-win32-x64@2.0.5':
    resolution: {integrity: sha512-1ixKFGM2FwM+6kQS2ojfY3aAelICxjiCzeg4nTHpkeU1Tfs4RC+lVLrgq5NwcBC7ZLr6UfY3Ct3D6suPeOf7BQ==}
    cpu: [x64]
    os: [win32]

  '@vscode/vsce-sign@2.0.6':
    resolution: {integrity: sha512-j9Ashk+uOWCDHYDxgGsqzKq5FXW9b9MW7QqOIYZ8IYpneJclWTBeHZz2DJCSKQgo+JAqNcaRRE1hzIx0dswqAw==}

  '@vscode/vsce@3.6.0':
    resolution: {integrity: sha512-u2ZoMfymRNJb14aHNawnXJtXHLXDVKc1oKZaH4VELKT/9iWKRVgtQOdwxCgtwSxJoqYvuK4hGlBWQJ05wxADhg==}
    engines: {node: '>= 20'}
    hasBin: true

  acorn-jsx@5.3.2:
    resolution: {integrity: sha512-rq9s+JNhf0IChjtDXxllJ7g41oZk5SlXtp0LHwyA5cejwn7vKmKp4pPri6YEePv2PU65sAsegbXtIinmDFDXgQ==}
    peerDependencies:
      acorn: ^6.0.0 || ^7.0.0 || ^8.0.0

  acorn@8.15.0:
    resolution: {integrity: sha512-NZyJarBfL7nWwIq+FDL6Zp/yHEhePMNnnJ0y3qfieCrmNvYct8uvtiV41UvlSe6apAfk0fY1FbWx+NwfmpvtTg==}
    engines: {node: '>=0.4.0'}
    hasBin: true

  agent-base@7.1.4:
    resolution: {integrity: sha512-MnA+YT8fwfJPgBx3m60MNqakm30XOkyIoH1y6huTQvC0PwZG7ki8NacLBcrPbNoo8vEZy7Jpuk7+jMO+CUovTQ==}
    engines: {node: '>= 14'}

  ajv@6.12.6:
    resolution: {integrity: sha512-j3fVLgvTo527anyYyJOGTYJbG+vnnQYvE0m5mmkc1TK+nxAppkCLMIL0aZ4dblVCNoGShhm+kzE4ZUykBoMg4g==}

  ajv@8.17.1:
    resolution: {integrity: sha512-B/gBuNg5SiMTrPkC+A2+cW0RszwxYmn6VYxB/inlBStS5nx6xHIt/ehKRhIMhqusl7a8LjQoZnjCs5vhwxOQ1g==}

  ansi-escapes@7.0.0:
    resolution: {integrity: sha512-GdYO7a61mR0fOlAsvC9/rIHf7L96sBc6dEWzeOu+KAea5bZyQRPIpojrVoI4AXGJS/ycu/fBTdLrUkA4ODrvjw==}
    engines: {node: '>=18'}

  ansi-regex@5.0.1:
    resolution: {integrity: sha512-quJQXlTSUGL2LH9SUXo8VwsY4soanhgo6LNSm84E1LBcE8s3O0wpdiRzyR9z/ZZJMlMWv37qOOb9pdJlMUEKFQ==}
    engines: {node: '>=8'}

  ansi-regex@6.2.0:
    resolution: {integrity: sha512-TKY5pyBkHyADOPYlRT9Lx6F544mPl0vS5Ew7BJ45hA08Q+t3GjbueLliBWN3sMICk6+y7HdyxSzC4bWS8baBdg==}
    engines: {node: '>=12'}

  ansi-styles@4.3.0:
    resolution: {integrity: sha512-zbB9rCJAT1rbjiVDb2hqKFHNYLxgtk8NURxZ3IZwD3F6NtxbXZQCnnSi1Lkx+IDohdPlFp222wVALIheZJQSEg==}
    engines: {node: '>=8'}

  ansi-styles@6.2.1:
    resolution: {integrity: sha512-bN798gFfQX+viw3R7yrGWRqnrN2oRkEkUjjl4JNn4E8GxxbjtG3FbrEIIY3l8/hrwUwIeCZvi4QuOTP4MErVug==}
    engines: {node: '>=12'}

  anymatch@3.1.3:
    resolution: {integrity: sha512-KMReFUr0B4t+D+OBkjR3KYqvocp2XaSzO55UcB6mgQMd3KbcE+mWTyvVV7D/zsdEbNnV6acZUutkiHQXvTr1Rw==}
    engines: {node: '>= 8'}

  argparse@1.0.10:
    resolution: {integrity: sha512-o5Roy6tNG4SL/FOkCAN6RzjiakZS25RLYFrcMttJqbdd8BWrnA+fGz57iN5Pb06pvBGvl5gQ0B48dJlslXvoTg==}

  argparse@2.0.1:
    resolution: {integrity: sha512-8+9WqebbFzpX9OR+Wa6O29asIogeRMzcGtAINdpMHHyAg10f05aSFVBbcEqGf/PXw1EjAZ+q2/bEBg3DvurK3Q==}

  astral-regex@2.0.0:
    resolution: {integrity: sha512-Z7tMw1ytTXt5jqMcOP+OQteU1VuNK9Y02uuJtKQ1Sv69jXQKKg5cibLwGJow8yzZP+eAc18EmLGPal0bp36rvQ==}
    engines: {node: '>=8'}

  asynckit@0.4.0:
    resolution: {integrity: sha512-Oei9OH4tRh0YqU3GxhX79dM/mwVgvbZJaSNaRk+bshkj0S5cfHcgYakreBjrHwatXKbz+IoIdYLxrKim2MjW0Q==}

  azure-devops-node-api@12.5.0:
    resolution: {integrity: sha512-R5eFskGvOm3U/GzeAuxRkUsAl0hrAwGgWn6zAd2KrZmrEhWZVqLew4OOupbQlXUuojUzpGtq62SmdhJ06N88og==}

  balanced-match@1.0.2:
    resolution: {integrity: sha512-3oSeUO0TMV67hN1AmbXsK4yaqU7tjiHlbxRDZOpH0KW9+CeX4bRAaX0Anxt0tx2MrpRpWwQaPwIlISEJhYU5Pw==}

  base64-js@1.5.1:
    resolution: {integrity: sha512-AKpaYlHn8t4SVbOHCy+b5+KKgvR4vrsD8vbvrbiQJps7fKDTkjkDry6ji0rUJjC0kzbNePLwzxq8iypo41qeWA==}

  binary-extensions@2.3.0:
    resolution: {integrity: sha512-Ceh+7ox5qe7LJuLHoY0feh3pHuUDHAcRUeyL2VYghZwfpkNIy/+8Ocg0a3UuSoYzavmylwuLWQOf3hl0jjMMIw==}
    engines: {node: '>=8'}

  binaryextensions@6.11.0:
    resolution: {integrity: sha512-sXnYK/Ij80TO3lcqZVV2YgfKN5QjUWIRk/XSm2J/4bd/lPko3lvk0O4ZppH6m+6hB2/GTu+ptNwVFe1xh+QLQw==}
    engines: {node: '>=4'}

  bl@4.1.0:
    resolution: {integrity: sha512-1W07cM9gS6DcLperZfFSj+bWLtaPGSOHWhPiGzXmvVJbRLdG82sH/Kn8EtW1VqWVA54AKf2h5k5BbnIbwF3h6w==}

  boolbase@1.0.0:
    resolution: {integrity: sha512-JZOSA7Mo9sNGB8+UjSgzdLtokWAky1zbztM3WRLCbZ70/3cTANmQmOdR7y2g+J0e2WXywy1yS468tY+IruqEww==}

  boundary@2.0.0:
    resolution: {integrity: sha512-rJKn5ooC9u8q13IMCrW0RSp31pxBCHE3y9V/tp3TdWSLf8Em3p6Di4NBpfzbJge9YjjFEsD0RtFEjtvHL5VyEA==}

  brace-expansion@1.1.12:
    resolution: {integrity: sha512-9T9UjW3r0UW5c1Q7GTwllptXwhvYmEzFhzMfZ9H7FQWt+uZePjZPjBP/W1ZEyZ1twGWom5/56TF4lPcqjnDHcg==}

  brace-expansion@2.0.2:
    resolution: {integrity: sha512-Jt0vHyM+jmUBqojB7E1NIYadt0vI0Qxjxd2TErW94wDz+E2LAm5vKMXXwg6ZZBTHPuUlDgQHKXvjGBdfcF1ZDQ==}

  braces@3.0.3:
    resolution: {integrity: sha512-yQbXgO/OSZVD2IsiLlro+7Hf6Q18EJrKSEsdoMzKePKXct3gvD8oLcOQdIzGupr5Fj+EDe8gO/lxc1BzfMpxvA==}
    engines: {node: '>=8'}

  browser-stdout@1.3.1:
    resolution: {integrity: sha512-qhAVI1+Av2X7qelOfAIYwXONood6XlZE/fXaBSmW/T5SzLAmCgzi+eiWE7fUvbHaeNBQH13UftjpXxsfLkMpgw==}

  buffer-crc32@0.2.13:
    resolution: {integrity: sha512-VO9Ht/+p3SN7SKWqcrgEzjGbRSJYTx+Q1pTQC0wrWqHx0vpJraQ6GtHx8tvcg1rlK1byhU5gccxgOgj7B0TDkQ==}

  buffer-equal-constant-time@1.0.1:
    resolution: {integrity: sha512-zRpUiDwd/xk6ADqPMATG8vc9VPrkck7T07OIx0gnjmJAnHnTVXNQG3vfvWNuiZIkwu9KrKdA1iJKfsfTVxE6NA==}

  buffer@5.7.1:
    resolution: {integrity: sha512-EHcyIPBQ4BSGlvjB16k5KgAJ27CIsHY/2JBmCRReo48y9rQ3MaUzWX3KVlBa4U7MyX02HdVj0K7C3WaB3ju7FQ==}

  bundle-name@4.1.0:
    resolution: {integrity: sha512-tjwM5exMg6BGRI+kNmTntNsvdZS1X8BFYS6tnJ2hdH0kVxM6/eVZ2xy+FqStSWvYmtfFMDLIxurorHwDKfDz5Q==}
    engines: {node: '>=18'}

  c8@10.1.3:
    resolution: {integrity: sha512-LvcyrOAaOnrrlMpW22n690PUvxiq4Uf9WMhQwNJ9vgagkL/ph1+D4uvjvDA5XCbykrc0sx+ay6pVi9YZ1GnhyA==}
    engines: {node: '>=18'}
    hasBin: true
    peerDependencies:
      monocart-coverage-reports: ^2
    peerDependenciesMeta:
      monocart-coverage-reports:
        optional: true

  c8@9.1.0:
    resolution: {integrity: sha512-mBWcT5iqNir1zIkzSPyI3NCR9EZCVI3WUD+AVO17MVWTSFNyUueXE82qTeampNtTr+ilN/5Ua3j24LgbCKjDVg==}
    engines: {node: '>=14.14.0'}
    hasBin: true

  call-bind-apply-helpers@1.0.2:
    resolution: {integrity: sha512-Sp1ablJ0ivDkSzjcaJdxEunN5/XvksFJ2sMBFfq6x0ryhQV/2b/KwFe21cMpmHtPOSij8K99/wSfoEuTObmuMQ==}
    engines: {node: '>= 0.4'}

  call-bound@1.0.4:
    resolution: {integrity: sha512-+ys997U96po4Kx/ABpBCqhA9EuxJaQWDQg7295H4hBphv3IZg0boBKuwYpt4YXp6MZ5AmZQnU/tyMTlRpaSejg==}
    engines: {node: '>= 0.4'}

  callsites@3.1.0:
    resolution: {integrity: sha512-P8BjAsXvZS+VIDUI11hHCQEv74YT67YUi5JJFNWIqL235sBmjX4+qx9Muvls5ivyNENctx46xQLQ3aTuE7ssaQ==}
    engines: {node: '>=6'}

  camelcase@6.3.0:
    resolution: {integrity: sha512-Gmy6FhYlCY7uOElZUSbxo2UCDH8owEk996gkbrpsgGtrJLM3J7jGxl9Ic7Qwwj4ivOE5AWZWRMecDdF7hqGjFA==}
    engines: {node: '>=10'}

  chalk@4.1.2:
    resolution: {integrity: sha512-oKnbhFyRIXpUuez8iBMmyEa4nbj4IOQyuhc/wy9kY7/WVPcwIO9VA668Pu8RkO7+0G76SLROeyw9CpQ061i4mA==}
    engines: {node: '>=10'}

  chalk@5.6.0:
    resolution: {integrity: sha512-46QrSQFyVSEyYAgQ22hQ+zDa60YHA4fBstHmtSApj1Y5vKtG27fWowW03jCk5KcbXEWPZUIR894aARCA/G1kfQ==}
    engines: {node: ^12.17.0 || ^14.13 || >=16.0.0}

  cheerio-select@2.1.0:
    resolution: {integrity: sha512-9v9kG0LvzrlcungtnJtpGNxY+fzECQKhK4EGJX2vByejiMX84MFNQw4UxPJl3bFbTMw+Dfs37XaIkCwTZfLh4g==}

  cheerio@1.1.2:
    resolution: {integrity: sha512-IkxPpb5rS/d1IiLbHMgfPuS0FgiWTtFIm/Nj+2woXDLTZ7fOT2eqzgYbdMlLweqlHbsZjxEChoVK+7iph7jyQg==}
    engines: {node: '>=20.18.1'}

  chokidar@3.6.0:
    resolution: {integrity: sha512-7VT13fmjotKpGipCW9JEQAusEPE+Ei8nl6/g4FBAmIm0GOOLMua9NDDo/DWp0ZAxCr3cPq5ZpBqmPAQgDda2Pw==}
    engines: {node: '>= 8.10.0'}

  chokidar@4.0.3:
    resolution: {integrity: sha512-Qgzu8kfBvo+cA4962jnP1KkS6Dop5NS6g7R5LFYJr4b8Ub94PPQXUksCw9PvXoeXPRRddRNC5C1JQUR2SMGtnA==}
    engines: {node: '>= 14.16.0'}

  chownr@1.1.4:
    resolution: {integrity: sha512-jJ0bqzaylmJtVnNgzTeSOs8DPavpbYgEr/b0YL8/2GO3xJEhInFmhKMUnEJQjZumK7KXGFhUy89PrsJWlakBVg==}

  ci-info@2.0.0:
    resolution: {integrity: sha512-5tK7EtrZ0N+OLFMthtqOj4fI2Jeb88C4CAZPu25LDVUgXJ0A3Js4PMGqrn0JU1W0Mh1/Z8wZzYPxqUrXeBboCQ==}

  cli-cursor@5.0.0:
    resolution: {integrity: sha512-aCj4O5wKyszjMmDT4tZj93kxyydN/K5zPWSCe6/0AV/AA1pqe5ZBIw0a2ZfPQV7lL5/yb5HsUreJ6UFAF1tEQw==}
    engines: {node: '>=18'}

  cli-spinners@2.9.2:
    resolution: {integrity: sha512-ywqV+5MmyL4E7ybXgKys4DugZbX0FC6LnwrhjuykIjnK9k8OQacQ7axGKnjDXWNhns0xot3bZI5h55H8yo9cJg==}
    engines: {node: '>=6'}

  cliui@8.0.1:
    resolution: {integrity: sha512-BSeNnyus75C4//NQ9gQt1/csTXyo/8Sb+afLAkzAptFuMsod9HFokGNudZpi/oQV73hnVK+sR+5PVRMd+Dr7YQ==}
    engines: {node: '>=12'}

  cockatiel@3.2.1:
    resolution: {integrity: sha512-gfrHV6ZPkquExvMh9IOkKsBzNDk6sDuZ6DdBGUBkvFnTCqCxzpuq48RySgP0AnaqQkw2zynOFj9yly6T1Q2G5Q==}
    engines: {node: '>=16'}

  color-convert@2.0.1:
    resolution: {integrity: sha512-RRECPsj7iu/xb5oKYcsFHSppFNnsj/52OVTRKb4zP5onXwVF3zVmmToNcOfGC+CRDpfK/U584fMg38ZHCaElKQ==}
    engines: {node: '>=7.0.0'}

  color-name@1.1.4:
    resolution: {integrity: sha512-dOy+3AuW3a2wNbZHIuMZpTcgjGuLU/uBL/ubcZF9OXbDo8ff4O8yVp5Bf0efS8uEoYo5q4Fx7dY9OgQGXgAsQA==}

  combined-stream@1.0.8:
    resolution: {integrity: sha512-FQN4MRfuJeHf7cBbBMJFXhKSDq+2kAArBlmRBvcvFE5BB1HZKXtSFASDhdlz9zOYwxh8lDdnvmMOe/+5cdoEdg==}
    engines: {node: '>= 0.8'}

  commander@12.1.0:
    resolution: {integrity: sha512-Vw8qHK3bZM9y/P10u3Vib8o/DdkvA2OtPtZvD871QKjy74Wj1WSKFILMPRPSdUSx5RFK1arlJzEtA4PkFgnbuA==}
    engines: {node: '>=18'}

  commander@6.2.1:
    resolution: {integrity: sha512-U7VdrJFnJgo4xjrHpTzu0yrHPGImdsmD95ZlgYSEajAn2JKzDhDTPG9kBTefmObL2w/ngeZnilk+OV9CG3d7UA==}
    engines: {node: '>= 6'}

  concat-map@0.0.1:
    resolution: {integrity: sha512-/Srv4dswyQNBfohGpz9o6Yb3Gz3SrUDqBH5rTuhGR7ahtlbYKnVxw2bCFMRljaA7EXHaXZ8wsHdodFvbkhKmqg==}

  convert-source-map@2.0.0:
    resolution: {integrity: sha512-Kvp459HrV2FEJ1CAsi1Ku+MY3kasH19TFykTz2xWmMeq6bk2NU3XXvfJ+Q61m0xktWwt+1HSYf3JZsTms3aRJg==}

  core-util-is@1.0.3:
    resolution: {integrity: sha512-ZQBvi1DcpJ4GDqanjucZ2Hj3wEO5pZDS89BWbkcrvdxksJorwUDDZamX9ldFkp9aw2lmBDLgkObEA4DWNJ9FYQ==}

  cross-spawn@7.0.6:
    resolution: {integrity: sha512-uV2QOWP2nWzsy2aMp8aRibhi9dlzF5Hgh5SHaB9OiTGEyDTiJJyx0uy51QXdyWbtAHNua4XJzUKca3OzKUd3vA==}
    engines: {node: '>= 8'}

  css-select@5.2.2:
    resolution: {integrity: sha512-TizTzUddG/xYLA3NXodFM0fSbNizXjOKhqiQQwvhlspadZokn1KDy0NZFS0wuEubIYAV5/c1/lAr0TaaFXEXzw==}

  css-what@6.2.2:
    resolution: {integrity: sha512-u/O3vwbptzhMs3L1fQE82ZSLHQQfto5gyZzwteVIEyeaY5Fc7R4dapF/BvRoSYFeqfBk4m0V1Vafq5Pjv25wvA==}
    engines: {node: '>= 6'}

  debug@4.4.1:
    resolution: {integrity: sha512-KcKCqiftBJcZr++7ykoDIEwSa3XWowTfNPo92BYxjXiyYEVrUQh2aLyhxBCwww+heortUFxEJYcRzosstTEBYQ==}
    engines: {node: '>=6.0'}
    peerDependencies:
      supports-color: '*'
    peerDependenciesMeta:
      supports-color:
        optional: true

  decamelize@4.0.0:
    resolution: {integrity: sha512-9iE1PgSik9HeIIw2JO94IidnE3eBoQrFJ3w7sFuzSX4DpmZ3v5sZpUiV5Swcf6mQEF+Y0ru8Neo+p+nyh2J+hQ==}
    engines: {node: '>=10'}

  decompress-response@6.0.0:
    resolution: {integrity: sha512-aW35yZM6Bb/4oJlZncMH2LCoZtJXTRxES17vE3hoRiowU2kWHaJKFkSBDnDR+cm9J+9QhXmREyIfv0pji9ejCQ==}
    engines: {node: '>=10'}

  deep-extend@0.6.0:
    resolution: {integrity: sha512-LOHxIOaPYdHlJRtCQfDIVZtfw/ufM8+rVj649RIHzcm/vGwQRXFt6OPqIFWsm2XEMrNIEtWR64sY1LEKD2vAOA==}
    engines: {node: '>=4.0.0'}

  deep-is@0.1.4:
    resolution: {integrity: sha512-oIPzksmTg4/MriiaYGO+okXDT7ztn/w3Eptv/+gSIdMdKsJo0u4CfYNFJPy+4SKMuCqGw2wxnA+URMg3t8a/bQ==}

  default-browser-id@5.0.0:
    resolution: {integrity: sha512-A6p/pu/6fyBcA1TRz/GqWYPViplrftcW2gZC9q79ngNCKAeR/X3gcEdXQHl4KNXV+3wgIJ1CPkJQ3IHM6lcsyA==}
    engines: {node: '>=18'}

  default-browser@5.2.1:
    resolution: {integrity: sha512-WY/3TUME0x3KPYdRRxEJJvXRHV4PyPoUsxtZa78lwItwRQRHhd2U9xOscaT/YTf8uCXIAjeJOFBVEh/7FtD8Xg==}
    engines: {node: '>=18'}

  define-data-property@1.1.4:
    resolution: {integrity: sha512-rBMvIzlpA8v6E+SJZoo++HAYqsLrkg7MSfIinMPFhmkorw7X+dOXVJQs+QT69zGkzMyfDnIMN2Wid1+NbL3T+A==}
    engines: {node: '>= 0.4'}

  define-lazy-prop@3.0.0:
    resolution: {integrity: sha512-N+MeXYoqr3pOgn8xfyRPREN7gHakLYjhsHhWGT3fWAiL4IkAt0iDw14QiiEm2bE30c5XX5q0FtAA3CK5f9/BUg==}
    engines: {node: '>=12'}

  define-properties@1.2.1:
    resolution: {integrity: sha512-8QmQKqEASLd5nx0U1B1okLElbUuuttJ/AnYmRXbbbGDWh6uS208EjD4Xqq/I9wK7u0v6O08XhTWnt5XtEbR6Dg==}
    engines: {node: '>= 0.4'}

  delayed-stream@1.0.0:
    resolution: {integrity: sha512-ZySD7Nf91aLB0RxL4KGrKHBXl7Eds1DAmEdcoVawXnLD7SDhpNgtuII2aAkg7a7QS41jxPSZ17p4VdGnMHk3MQ==}
    engines: {node: '>=0.4.0'}

  detect-libc@2.0.4:
    resolution: {integrity: sha512-3UDv+G9CsCKO1WKMGw9fwq/SWJYbI0c5Y7LU1AXYoDdbhE2AHQ6N6Nb34sG8Fj7T5APy8qXDCKuuIHd1BR0tVA==}
    engines: {node: '>=8'}

  diff@7.0.0:
    resolution: {integrity: sha512-PJWHUb1RFevKCwaFA9RlG5tCd+FO5iRh9A8HEtkmBH2Li03iJriB6m6JIN4rGz3K3JLawI7/veA1xzRKP6ISBw==}
    engines: {node: '>=0.3.1'}

  dom-serializer@2.0.0:
    resolution: {integrity: sha512-wIkAryiqt/nV5EQKqQpo3SToSOV9J0DnbJqwK7Wv/Trc92zIAYZ4FlMu+JPFW1DfGFt81ZTCGgDEabffXeLyJg==}

  domelementtype@2.3.0:
    resolution: {integrity: sha512-OLETBj6w0OsagBwdXnPdN0cnMfF9opN69co+7ZrbfPGrdpPVNBUj02spi6B1N7wChLQiPn4CSH/zJvXw56gmHw==}

  domhandler@5.0.3:
    resolution: {integrity: sha512-cgwlv/1iFQiFnU96XXgROh8xTeetsnJiDsTc7TYCLFd9+/WNkIqPTxiM/8pSd8VIrhXGTf1Ny1q1hquVqDJB5w==}
    engines: {node: '>= 4'}

  domutils@3.2.2:
    resolution: {integrity: sha512-6kZKyUajlDuqlHKVX1w7gyslj9MPIXzIFiz/rGu35uC1wMi+kMhQwGhl4lt9unC9Vb9INnY9Z3/ZA3+FhASLaw==}

  dunder-proto@1.0.1:
    resolution: {integrity: sha512-KIN/nDJBQRcXw0MLVhZE9iQHmG68qAVIBg9CqmUYjmQIhgij9U5MFvrqkUL5FbtyyzZuOeOt0zdeRe4UY7ct+A==}
    engines: {node: '>= 0.4'}

  eastasianwidth@0.2.0:
    resolution: {integrity: sha512-I88TYZWc9XiYHRQ4/3c5rjjfgkjhLyW2luGIheGERbNQ6OY7yTybanSpDXZa8y7VUP9YmDcYa+eyq4ca7iLqWA==}

  ecdsa-sig-formatter@1.0.11:
    resolution: {integrity: sha512-nagl3RYrbNv6kQkeJIpt6NJZy8twLB/2vtz6yN9Z4vRKHN4/QZJIEbqohALSgwKdnksuY3k5Addp5lg8sVoVcQ==}

  editions@6.22.0:
    resolution: {integrity: sha512-UgGlf8IW75je7HZjNDpJdCv4cGJWIi6yumFdZ0R7A8/CIhQiWUjyGLCxdHpd8bmyD1gnkfUNK0oeOXqUS2cpfQ==}
    engines: {ecmascript: '>= es5', node: '>=4'}

  emoji-regex@10.5.0:
    resolution: {integrity: sha512-lb49vf1Xzfx080OKA0o6l8DQQpV+6Vg95zyCJX9VB/BqKYlhG7N4wgROUUHRA+ZPUefLnteQOad7z1kT2bV7bg==}

  emoji-regex@8.0.0:
    resolution: {integrity: sha512-MSjYzcWNOA0ewAHpz0MxpYFvwg6yjy1NG3xteoqz644VCo/RPgnr1/GGt+ic3iJTzQ8Eu3TdM14SawnVUmGE6A==}

  emoji-regex@9.2.2:
    resolution: {integrity: sha512-L18DaJsXSUk2+42pv8mLs5jJT2hqFkFE4j21wOmgbUqsZ2hL72NsUU785g9RXgo3s0ZNgVl42TiHp3ZtOv/Vyg==}

  encoding-sniffer@0.2.1:
    resolution: {integrity: sha512-5gvq20T6vfpekVtqrYQsSCFZ1wEg5+wW0/QaZMWkFr6BqD3NfKs0rLCx4rrVlSWJeZb5NBJgVLswK/w2MWU+Gw==}

  end-of-stream@1.4.5:
    resolution: {integrity: sha512-ooEGc6HP26xXq/N+GCGOT0JKCLDGrq2bQUZrQ7gyrJiZANJ/8YDTxTpQBXGMn+WbIQXNVpyWymm7KYVICQnyOg==}

  enhanced-resolve@5.18.3:
    resolution: {integrity: sha512-d4lC8xfavMeBjzGr2vECC3fsGXziXZQyJxD868h2M/mBI3PwAuODxAkLkq5HYuvrPYcUtiLzsTo8U3PgX3Ocww==}
    engines: {node: '>=10.13.0'}

  entities@4.5.0:
    resolution: {integrity: sha512-V0hjH4dGPh9Ao5p0MoRY6BVqtwCjhz6vI5LT8AJ55H+4g9/4vbHx1I54fS0XuclLhDHArPQCiMjDxjaL8fPxhw==}
    engines: {node: '>=0.12'}

  entities@6.0.1:
    resolution: {integrity: sha512-aN97NXWF6AWBTahfVOIrB/NShkzi5H7F9r1s9mD3cDj4Ko5f2qhhVoYMibXF7GlLveb/D2ioWay8lxI97Ven3g==}
    engines: {node: '>=0.12'}

  environment@1.1.0:
    resolution: {integrity: sha512-xUtoPkMggbz0MPyPiIWr1Kp4aeWJjDZ6SMvURhimjdZgsRuDplF5/s9hcgGhyXMhs+6vpnuoiZ2kFiu3FMnS8Q==}
    engines: {node: '>=18'}

  es-define-property@1.0.1:
    resolution: {integrity: sha512-e3nRfgfUZ4rNGL232gUgX06QNyyez04KdjFrF+LTRoOXmrOgFKDg4BCdsjW8EnT69eqdYGmRpJwiPVYNrCaW3g==}
    engines: {node: '>= 0.4'}

  es-errors@1.3.0:
    resolution: {integrity: sha512-Zf5H2Kxt2xjTvbJvP2ZWLEICxA6j+hAmMzIlypy4xcBg1vKVnx89Wy0GbS+kf5cwCVFFzdCFh2XSCFNULS6csw==}
    engines: {node: '>= 0.4'}

  es-object-atoms@1.1.1:
    resolution: {integrity: sha512-FGgH2h8zKNim9ljj7dankFPcICIK9Cp5bm+c2gQSYePhpaG5+esrLODihIorn+Pe6FGJzWhXQotPv73jTaldXA==}
    engines: {node: '>= 0.4'}

  es-set-tostringtag@2.1.0:
    resolution: {integrity: sha512-j6vWzfrGVfyXxge+O0x5sh6cvxAog0a/4Rdd2K36zCMV5eJ+/+tOAngRO8cODMNWbVRdVlmGZQL2YS3yR8bIUA==}
    engines: {node: '>= 0.4'}

  esbuild@0.25.9:
    resolution: {integrity: sha512-CRbODhYyQx3qp7ZEwzxOk4JBqmD/seJrzPa/cGjY1VtIn5E09Oi9/dB4JwctnfZ8Q8iT7rioVv5k/FNT/uf54g==}
    engines: {node: '>=18'}
    hasBin: true

  escalade@3.2.0:
    resolution: {integrity: sha512-WUj2qlxaQtO4g6Pq5c29GTcWGDyd8itL8zTlipgECz3JesAiiOKotd8JU6otB3PACgG6xkJUyVhboMS+bje/jA==}
    engines: {node: '>=6'}

  escape-string-regexp@4.0.0:
    resolution: {integrity: sha512-TtpcNJ3XAzx3Gq8sWRzJaVajRs0uVxA2YAkdb1jm2YkPz4G6egUFAyA3n5vtEIZefPk5Wa4UXbKuS5fKkJWdgA==}
    engines: {node: '>=10'}

  eslint-scope@8.4.0:
    resolution: {integrity: sha512-sNXOfKCn74rt8RICKMvJS7XKV/Xk9kA7DyJr8mJik3S7Cwgy3qlkkmyS2uQB3jiJg6VNdZd/pDBJu0nvG2NlTg==}
    engines: {node: ^18.18.0 || ^20.9.0 || >=21.1.0}

  eslint-visitor-keys@3.4.3:
    resolution: {integrity: sha512-wpc+LXeiyiisxPlEkUzU6svyS1frIO3Mgxj1fdy7Pm8Ygzguax2N3Fa/D/ag1WqbOprdI+uY6wMUl8/a2G+iag==}
    engines: {node: ^12.22.0 || ^14.17.0 || >=16.0.0}

  eslint-visitor-keys@4.2.1:
    resolution: {integrity: sha512-Uhdk5sfqcee/9H/rCOJikYz67o0a2Tw2hGRPOG2Y1R2dg7brRe1uG0yaNQDHu+TO/uQPF/5eCapvYSmHUjt7JQ==}
    engines: {node: ^18.18.0 || ^20.9.0 || >=21.1.0}

  eslint@9.34.0:
    resolution: {integrity: sha512-RNCHRX5EwdrESy3Jc9o8ie8Bog+PeYvvSR8sDGoZxNFTvZ4dlxUB3WzQ3bQMztFrSRODGrLLj8g6OFuGY/aiQg==}
    engines: {node: ^18.18.0 || ^20.9.0 || >=21.1.0}
    hasBin: true
    peerDependencies:
      jiti: '*'
    peerDependenciesMeta:
      jiti:
        optional: true

  espree@10.4.0:
    resolution: {integrity: sha512-j6PAQ2uUr79PZhBjP5C5fhl8e39FmRnOjsD5lGnWrFU8i2G776tBK7+nP8KuQUTTyAZUwfQqXAgrVH5MbH9CYQ==}
    engines: {node: ^18.18.0 || ^20.9.0 || >=21.1.0}

  esprima@4.0.1:
    resolution: {integrity: sha512-eGuFFw7Upda+g4p+QHvnW0RyTX/SVeJBDM/gCtMARO0cLuT2HcEKnTPvhjV6aGeqrCB/sbNop0Kszm0jsaWU4A==}
    engines: {node: '>=4'}
    hasBin: true

  esquery@1.6.0:
    resolution: {integrity: sha512-ca9pw9fomFcKPvFLXhBKUK90ZvGibiGOvRJNbjljY7s7uq/5YO4BOzcYtJqExdx99rF6aAcnRxHmcUHcz6sQsg==}
    engines: {node: '>=0.10'}

  esrecurse@4.3.0:
    resolution: {integrity: sha512-KmfKL3b6G+RXvP8N1vr3Tq1kL/oCFgn2NYXEtqP8/L3pKapUA4G8cFVaoF3SU323CD4XypR/ffioHmkti6/Tag==}
    engines: {node: '>=4.0'}

  estraverse@5.3.0:
    resolution: {integrity: sha512-MMdARuVEQziNTeJD8DgMqmhwR11BRQ/cBP+pLtYdSTnf3MIO8fFeiINEbX36ZdNlfU/7A9f3gUw49B3oQsvwBA==}
    engines: {node: '>=4.0'}

  esutils@2.0.3:
    resolution: {integrity: sha512-kVscqXk4OCp68SZ0dkgEKVi6/8ij300KBWTJq32P/dYeWTSwK41WyTxalN1eRmA5Z9UU/LX9D7FWSmV9SAYx6g==}
    engines: {node: '>=0.10.0'}

  expand-template@2.0.3:
    resolution: {integrity: sha512-XYfuKMvj4O35f/pOXLObndIRvyQ+/+6AhODh+OKWj9S9498pHHn/IMszH+gt0fBCRWMNfk1ZSp5x3AifmnI2vg==}
    engines: {node: '>=6'}

  fast-deep-equal@3.1.3:
    resolution: {integrity: sha512-f3qQ9oQy9j2AhBe/H9VC91wLmKBCCU/gDOnKNAYG5hswO7BLKj09Hc5HYNz9cGI++xlpDCIgDaitVs03ATR84Q==}

  fast-glob@3.3.3:
    resolution: {integrity: sha512-7MptL8U0cqcFdzIzwOTHoilX9x5BrNqye7Z/LuC7kCMRio1EMSyqRK3BEAUD7sXRq4iT4AzTVuZdhgQ2TCvYLg==}
    engines: {node: '>=8.6.0'}

  fast-json-stable-stringify@2.1.0:
    resolution: {integrity: sha512-lhd/wF+Lk98HZoTCtlVraHtfh5XYijIjalXck7saUtuanSDyLMxnHhSXEDJqHxD7msR8D0uCmqlkwjCV8xvwHw==}

  fast-levenshtein@2.0.6:
    resolution: {integrity: sha512-DCXu6Ifhqcks7TZKY3Hxp3y6qphY5SJZmrWMDrKcERSOXWQdMhU9Ig/PYrzyw/ul9jOIyh0N4M0tbC5hodg8dw==}

  fast-uri@3.1.0:
    resolution: {integrity: sha512-iPeeDKJSWf4IEOasVVrknXpaBV0IApz/gp7S2bb7Z4Lljbl2MGJRqInZiUrQwV16cpzw/D3S5j5Julj/gT52AA==}

  fastq@1.19.1:
    resolution: {integrity: sha512-GwLTyxkCXjXbxqIhTsMI2Nui8huMPtnxg7krajPJAjnEG/iiOS7i+zCtWGZR9G0NBKbXKh6X9m9UIsYX/N6vvQ==}

  fd-slicer@1.1.0:
    resolution: {integrity: sha512-cE1qsB/VwyQozZ+q1dGxR8LBYNZeofhEdUNGSMbQD3Gw2lAzX9Zb3uIU6Ebc/Fmyjo9AWWfnn0AUCHqtevs/8g==}

  file-entry-cache@8.0.0:
    resolution: {integrity: sha512-XXTUwCvisa5oacNGRP9SfNtYBNAMi+RPwBFmblZEF7N7swHYQS6/Zfk7SRwx4D5j3CH211YNRco1DEMNVfZCnQ==}
    engines: {node: '>=16.0.0'}

  fill-keys@1.0.2:
    resolution: {integrity: sha512-tcgI872xXjwFF4xgQmLxi76GnwJG3g/3isB1l4/G5Z4zrbddGpBjqZCO9oEAcB5wX0Hj/5iQB3toxfO7in1hHA==}
    engines: {node: '>=0.10.0'}

  fill-range@7.1.1:
    resolution: {integrity: sha512-YsGpe3WHLK8ZYi4tWDg2Jy3ebRz2rXowDxnld4bkQB00cc/1Zw9AWnC0i9ztDJitivtQvaI9KaLyKrc+hBW0yg==}
    engines: {node: '>=8'}

  find-up@5.0.0:
    resolution: {integrity: sha512-78/PXT1wlLLDgTzDs7sjq9hzz0vXD+zn+7wypEe4fXQxCmdmqfGsEPQxmiCSQI3ajFV91bVSsvNtrJRiW6nGng==}
    engines: {node: '>=10'}

  flat-cache@4.0.1:
    resolution: {integrity: sha512-f7ccFPK3SXFHpx15UIGyRJ/FJQctuKZ0zVuN3frBo4HnK3cay9VEW0R6yPYFHC0AgqhukPzKjq22t5DmAyqGyw==}
    engines: {node: '>=16'}

  flat@5.0.2:
    resolution: {integrity: sha512-b6suED+5/3rTpUBdG1gupIl8MPFCAMA0QXwmljLhvCUKcUvdE4gWky9zpuGCcXHOsz4J9wPGNWq6OKpmIzz3hQ==}
    hasBin: true

  flatted@3.3.3:
    resolution: {integrity: sha512-GX+ysw4PBCz0PzosHDepZGANEuFCMLrnRTiEy9McGjmkCQYwRq4A/X786G/fjM/+OjsWSU1ZrY5qyARZmO/uwg==}

  follow-redirects@1.15.11:
    resolution: {integrity: sha512-deG2P0JfjrTxl50XGCDyfI97ZGVCxIpfKYmfyrQ54n5FO/0gfIES8C/Psl6kWVDolizcaaxZJnTS0QSMxvnsBQ==}
    engines: {node: '>=4.0'}
    peerDependencies:
      debug: '*'
    peerDependenciesMeta:
      debug:
        optional: true

  foreground-child@3.3.1:
    resolution: {integrity: sha512-gIXjKqtFuWEgzFRJA9WCQeSJLZDjgJUOMCMzxtvFq/37KojM1BFGufqsCy0r4qSQmYLsZYMeyRqzIWOMup03sw==}
    engines: {node: '>=14'}

  form-data@4.0.4:
    resolution: {integrity: sha512-KrGhL9Q4zjj0kiUt5OO4Mr/A/jlI2jDYs5eHBpYHPcBEVSiipAvn2Ko2HnPe20rmcuuvMHNdZFp+4IlGTMF0Ow==}
    engines: {node: '>= 6'}

  fs-constants@1.0.0:
    resolution: {integrity: sha512-y6OAwoSIf7FyjMIv94u+b5rdheZEjzR63GTyZJm5qh4Bi+2YgwLCcI/fPFZkL5PSixOt6ZNKm+w+Hfp/Bciwow==}

  fs-extra@11.3.1:
    resolution: {integrity: sha512-eXvGGwZ5CL17ZSwHWd3bbgk7UUpF6IFHtP57NYYakPvHOs8GDgDe5KJI36jIJzDkJ6eJjuzRA8eBQb6SkKue0g==}
    engines: {node: '>=14.14'}

  fs.realpath@1.0.0:
    resolution: {integrity: sha512-OO0pH2lK6a0hZnAdau5ItzHPI6pUlvI7jMVnxUQRtw4owF2wk8lOSabtGDCTP4Ggrg2MbGnWO9X8K1t4+fGMDw==}

  fsevents@2.3.3:
    resolution: {integrity: sha512-5xoDfX+fL7faATnagmWPpbFtwh/R77WmMMqqHGS65C3vvB0YHrgF+B1YmZ3441tMj5n63k0212XNoJwzlhffQw==}
    engines: {node: ^8.16.0 || ^10.6.0 || >=11.0.0}
    os: [darwin]

  function-bind@1.1.2:
    resolution: {integrity: sha512-7XHNxH7qX9xG5mIwxkhumTox/MIRNcOgDrxWsMt2pAr23WHp6MrRlN7FBSFpCpr+oVO0F744iUgR82nJMfG2SA==}

  get-caller-file@2.0.5:
    resolution: {integrity: sha512-DyFP3BM/3YHTQOCUL/w0OZHR0lpKeGrxotcHWcqNEdnltqFwXVfhEBQ94eIo34AfQpo0rGki4cyIiftY06h2Fg==}
    engines: {node: 6.* || 8.* || >= 10.*}

  get-east-asian-width@1.3.0:
    resolution: {integrity: sha512-vpeMIQKxczTD/0s2CdEWHcb0eeJe6TFjxb+J5xgX7hScxqrGuyjmv4c1D4A/gelKfyox0gJJwIHF+fLjeaM8kQ==}
    engines: {node: '>=18'}

  get-intrinsic@1.3.0:
    resolution: {integrity: sha512-9fSjSaos/fRIVIp+xSJlE6lfwhES7LNtKaCBIamHsjr2na1BiABJPo0mOjjz8GJDURarmCPGqaiVg5mfjb98CQ==}
    engines: {node: '>= 0.4'}

  get-proto@1.0.1:
    resolution: {integrity: sha512-sTSfBjoXBp89JvIKIefqw7U2CCebsc74kiY6awiGogKtoSGbgjYE/G/+l9sF3MWFPNc9IcoOC4ODfKHfxFmp0g==}
    engines: {node: '>= 0.4'}

  github-from-package@0.0.0:
    resolution: {integrity: sha512-SyHy3T1v2NUXn29OsWdxmK6RwHD+vkj3v8en8AOBZ1wBQ/hCAQ5bAQTD02kW4W9tUp/3Qh6J8r9EvntiyCmOOw==}

  glob-parent@5.1.2:
    resolution: {integrity: sha512-AOIgSQCepiJYwP3ARnGx+5VnTu2HBYdzbGP45eLw1vr3zB3vZLeyed1sC9hnbcOc9/SrMyM5RPQrkGz4aS9Zow==}
    engines: {node: '>= 6'}

  glob-parent@6.0.2:
    resolution: {integrity: sha512-XxwI8EOhVQgWp6iDL+3b0r86f4d6AX6zSU55HfB4ydCEuXLXc5FcYeOu+nnGftS4TEju/11rt4KJPTMgbfmv4A==}
    engines: {node: '>=10.13.0'}

  glob@10.4.5:
    resolution: {integrity: sha512-7Bv8RF0k6xjo7d4A/PxYLbUCfb6c+Vpd2/mB2yRDlew7Jb5hEXiCD9ibfO7wpk8i4sevK6DFny9h7EYbM3/sHg==}
    hasBin: true

  glob@11.0.3:
    resolution: {integrity: sha512-2Nim7dha1KVkaiF4q6Dj+ngPPMdfvLJEOpZk/jKiUAkqKebpGAWQXAq9z1xu9HKu5lWfqw/FASuccEjyznjPaA==}
    engines: {node: 20 || >=22}
    hasBin: true

  glob@7.2.3:
    resolution: {integrity: sha512-nFR0zLpU2YCaRxwoCJvL6UvCH2JFyFVIvwTLsIf21AuHlMskA1hhTdk+LlYJtOlYt9v6dvszD2BGRqBL+iQK9Q==}
    deprecated: Glob versions prior to v9 are no longer supported

  globals@14.0.0:
    resolution: {integrity: sha512-oahGvuMGQlPw/ivIYBjVSrWAfWLBeku5tpPE2fOPLi+WHffIWbuh2tCjhyQhTBPMf5E9jDEH4FOmTYgYwbKwtQ==}
    engines: {node: '>=18'}

  globalthis@1.0.4:
    resolution: {integrity: sha512-DpLKbNU4WylpxJykQujfCcwYWiV/Jhm50Goo0wrVILAv5jOr9d+H+UR3PhSCD2rCCEIg0uc+G+muBTwD54JhDQ==}
    engines: {node: '>= 0.4'}

  globby@14.1.0:
    resolution: {integrity: sha512-0Ia46fDOaT7k4og1PDW4YbodWWr3scS2vAr2lTbsplOt2WkKp0vQbkI9wKis/T5LV/dqPjO3bpS/z6GTJB82LA==}
    engines: {node: '>=18'}

  gopd@1.2.0:
    resolution: {integrity: sha512-ZUKRh6/kUFoAiTAtTYPZJ3hw9wNxx+BIBOijnlG9PnrJsCcSjs1wyyD6vJpaYtgnzDrKYRSqf3OO6Rfa93xsRg==}
    engines: {node: '>= 0.4'}

  graceful-fs@4.2.11:
    resolution: {integrity: sha512-RbJ5/jmFcNNCcDV5o9eTnBLJ/HszWV0P73bc+Ff4nS/rJj+YaS6IGyiOL0VoBYX+l1Wrl3k63h/KrH+nhJ0XvQ==}

  graphemer@1.4.0:
    resolution: {integrity: sha512-EtKwoO6kxCL9WO5xipiHTZlSzBm7WLT627TqC/uVRd0HKmq8NXyebnNYxDoBi7wt8eTWrUrKXCOVaFq9x1kgag==}

  has-flag@4.0.0:
    resolution: {integrity: sha512-EykJT/Q1KjTWctppgIAgfSO0tKVuZUjhgMr17kqTumMl6Afv3EISleU7qZUzoXDFTAHTDC4NOoG/ZxU3EvlMPQ==}
    engines: {node: '>=8'}

  has-property-descriptors@1.0.2:
    resolution: {integrity: sha512-55JNKuIW+vq4Ke1BjOTjM2YctQIvCT7GFzHwmfZPGo5wnrgkid0YQtnAleFSqumZm4az3n2BS+erby5ipJdgrg==}

  has-symbols@1.1.0:
    resolution: {integrity: sha512-1cDNdwJ2Jaohmb3sg4OmKaMBwuC48sYni5HUw2DvsC8LjGTLK9h+eb1X6RyuOHe4hT0ULCW68iomhjUoKUqlPQ==}
    engines: {node: '>= 0.4'}

  has-tostringtag@1.0.2:
    resolution: {integrity: sha512-NqADB8VjPFLM2V0VvHUewwwsw0ZWBaIdgo+ieHtK3hasLz4qeCRjYcqfB6AQrBggRKppKF8L52/VqdVsO47Dlw==}
    engines: {node: '>= 0.4'}

  hasown@2.0.2:
    resolution: {integrity: sha512-0hJU9SCPvmMzIBdZFqNPXWa6dqh7WdH0cII9y+CyS8rG3nL48Bclra9HmKhVVUHyPWNH5Y7xDwAB7bfgSjkUMQ==}
    engines: {node: '>= 0.4'}

  he@1.2.0:
    resolution: {integrity: sha512-F/1DnUGPopORZi0ni+CvrCgHQ5FyEAHRLSApuYWMmrbSwoN2Mn/7k+Gl38gJnR7yyDZk6WLXwiGod1JOWNDKGw==}
    hasBin: true

  hosted-git-info@4.1.0:
    resolution: {integrity: sha512-kyCuEOWjJqZuDbRHzL8V93NzQhwIB71oFWSyzVo+KPZI+pnQPPxucdkrOZvkLRnrf5URsQM+IJ09Dw29cRALIA==}
    engines: {node: '>=10'}

  hosted-git-info@7.0.2:
    resolution: {integrity: sha512-puUZAUKT5m8Zzvs72XWy3HtvVbTWljRE66cP60bxJzAqf2DgICo7lYTY2IHUmLnNpjYvw5bvmoHvPc0QO2a62w==}
    engines: {node: ^16.14.0 || >=18.0.0}

  html-escaper@2.0.2:
    resolution: {integrity: sha512-H2iMtd0I4Mt5eYiapRdIDjp+XzelXQ0tFE4JS7YFwFevXXMmOp9myNrUvCg0D6ws8iqkRPBfKHgbwig1SmlLfg==}

  htmlparser2@10.0.0:
    resolution: {integrity: sha512-TwAZM+zE5Tq3lrEHvOlvwgj1XLWQCtaaibSN11Q+gGBAS7Y1uZSWwXXRe4iF6OXnaq1riyQAPFOBtYc77Mxq0g==}

  http-proxy-agent@7.0.2:
    resolution: {integrity: sha512-T1gkAiYYDWYx3V5Bmyu7HcfcvL7mUrTWiM6yOfa3PIphViJ/gFPbvidQ+veqSOHci/PxBcDabeUNCzpOODJZig==}
    engines: {node: '>= 14'}

  https-proxy-agent@7.0.6:
    resolution: {integrity: sha512-vK9P5/iUfdl95AI+JVyUuIcVtd4ofvtrOr3HNtM2yxC9bnMbEdp3x01OhQNnjb8IJYi38VlTE3mBXwcfvywuSw==}
    engines: {node: '>= 14'}

  iconv-lite@0.6.3:
    resolution: {integrity: sha512-4fCk79wshMdzMp2rH06qWrJE4iolqLhCUH+OiuIgU++RB0+94NlDL81atO7GX55uUKueo0txHNtvEyI6D7WdMw==}
    engines: {node: '>=0.10.0'}

  ieee754@1.2.1:
    resolution: {integrity: sha512-dcyqhDvX1C46lXZcVqCpK+FtMRQVdIMN6/Df5js2zouUsqG7I6sFxitIC+7KYK29KdXOLHdu9zL4sFnoVQnqaA==}

  ignore@5.3.2:
    resolution: {integrity: sha512-hsBTNUqQTDwkWtcdYI2i06Y/nUBEsNEDJKjWdigLvegy8kDuJAS8uRlpkkcQpyEXL0Z/pjDy5HBmMjRCJ2gq+g==}
    engines: {node: '>= 4'}

  ignore@7.0.5:
    resolution: {integrity: sha512-Hs59xBNfUIunMFgWAbGX5cq6893IbWg4KnrjbYwX3tx0ztorVgTDA6B2sxf8ejHJ4wz8BqGUMYlnzNBer5NvGg==}
    engines: {node: '>= 4'}

  immediate@3.0.6:
    resolution: {integrity: sha512-XXOFtyqDjNDAQxVfYxuF7g9Il/IbWmmlQg2MYKOH8ExIT1qg6xc4zyS3HaEEATgs1btfzxq15ciUiY7gjSXRGQ==}

  import-fresh@3.3.1:
    resolution: {integrity: sha512-TR3KfrTZTYLPB6jUjfx6MF9WcWrHL9su5TObK4ZkYgBdWKPOFoSoQIdEuTuR82pmtxH2spWG9h6etwfr1pLBqQ==}
    engines: {node: '>=6'}

  imurmurhash@0.1.4:
    resolution: {integrity: sha512-JmXMZ6wuvDmLiHEml9ykzqO6lwFbof0GG4IkcGaENdCRDDmMVnny7s5HsIgHCbaq0w2MyPhDqkhTUgS2LU2PHA==}
    engines: {node: '>=0.8.19'}

  index-to-position@1.1.0:
    resolution: {integrity: sha512-XPdx9Dq4t9Qk1mTMbWONJqU7boCoumEH7fRET37HX5+khDUl3J2W6PdALxhILYlIYx2amlwYcRPp28p0tSiojg==}
    engines: {node: '>=18'}

  inflight@1.0.6:
    resolution: {integrity: sha512-k92I/b08q4wvFscXCLvqfsHCrjrF7yiXsQuIVvVE7N82W3+aqpzuUdBbfhWcy/FZR3/4IgflMgKLOsvPDrGCJA==}
    deprecated: This module is not supported, and leaks memory. Do not use it. Check out lru-cache if you want a good and tested way to coalesce async requests by a key value, which is much more comprehensive and powerful.

  inherits@2.0.4:
    resolution: {integrity: sha512-k/vGaX4/Yla3WzyMCvTQOXYeIHvqOKtnqBduzTHpzpQZzAskKMhZ2K+EnBiSM9zGSoIFeMpXKxa4dYeZIQqewQ==}

  ini@1.3.8:
    resolution: {integrity: sha512-JV/yugV2uzW5iMRSiZAyDtQd+nxtUnjeLt0acNdw98kKLrvuRVyB80tsREOE7yvGVgalhZ6RNXCmEHkUKBKxew==}

  is-binary-path@2.1.0:
    resolution: {integrity: sha512-ZMERYes6pDydyuGidse7OsHxtbI7WVeUEozgR/g7rd0xUimYNlvZRE/K2MgZTjWy725IfelLeVcEM97mmtRGXw==}
    engines: {node: '>=8'}

  is-ci@2.0.0:
    resolution: {integrity: sha512-YfJT7rkpQB0updsdHLGWrvhBJfcfzNNawYDNIyQXJz0IViGf75O8EBPKSdvw2rF+LGCsX4FZ8tcr3b19LcZq4w==}
    hasBin: true

  is-core-module@2.16.1:
    resolution: {integrity: sha512-UfoeMA6fIJ8wTYFEUjelnaGI67v6+N7qXJEvQuIGa99l4xsCruSYOVSQ0uPANn4dAzm8lkYPaKLrrijLq7x23w==}
    engines: {node: '>= 0.4'}

  is-docker@3.0.0:
    resolution: {integrity: sha512-eljcgEDlEns/7AXFosB5K/2nCM4P7FQPkGc/DWLy5rmFEWvZayGrik1d9/QIY5nJ4f9YsVvBkA6kJpHn9rISdQ==}
    engines: {node: ^12.20.0 || ^14.13.1 || >=16.0.0}
    hasBin: true

  is-extglob@2.1.1:
    resolution: {integrity: sha512-SbKbANkN603Vi4jEZv49LeVJMn4yGwsbzZworEoyEiutsN3nJYdbO36zfhGJ6QEDpOZIFkDtnq5JRxmvl3jsoQ==}
    engines: {node: '>=0.10.0'}

  is-fullwidth-code-point@3.0.0:
    resolution: {integrity: sha512-zymm5+u+sCsSWyD9qNaejV3DFvhCKclKdizYaJUuHA83RLjb7nSuGnddCHGv0hk+KY7BMAlsWeK4Ueg6EV6XQg==}
    engines: {node: '>=8'}

  is-glob@4.0.3:
    resolution: {integrity: sha512-xelSayHH36ZgE7ZWhli7pW34hNbNl8Ojv5KVmkJD4hBdD3th8Tfk9vYasLM+mXWOZhFkgZfxhLSnrwRr4elSSg==}
    engines: {node: '>=0.10.0'}

  is-inside-container@1.0.0:
    resolution: {integrity: sha512-KIYLCCJghfHZxqjYBE7rEy0OBuTd5xCHS7tHVgvCLkx7StIoaxwNW3hCALgEUjFfeRk+MG/Qxmp/vtETEF3tRA==}
    engines: {node: '>=14.16'}
    hasBin: true

  is-interactive@2.0.0:
    resolution: {integrity: sha512-qP1vozQRI+BMOPcjFzrjXuQvdak2pHNUMZoeG2eRbiSqyvbEf/wQtEOTOX1guk6E3t36RkaqiSt8A/6YElNxLQ==}
    engines: {node: '>=12'}

  is-it-type@5.1.3:
    resolution: {integrity: sha512-AX2uU0HW+TxagTgQXOJY7+2fbFHemC7YFBwN1XqD8qQMKdtfbOC8OC3fUb4s5NU59a3662Dzwto8tWDdZYRXxg==}
    engines: {node: '>=12'}

  is-number@7.0.0:
    resolution: {integrity: sha512-41Cifkg6e8TylSpdtTpeLVMqvSBEVzTttHvERD741+pnZ8ANv0004MRL43QKPDlK9cGvNp6NZWZUBlbGXYxxng==}
    engines: {node: '>=0.12.0'}

  is-object@1.0.2:
    resolution: {integrity: sha512-2rRIahhZr2UWb45fIOuvZGpFtz0TyOZLf32KxBbSoUCeZR495zCKlWUKKUByk3geS2eAs7ZAABt0Y/Rx0GiQGA==}

  is-plain-obj@2.1.0:
    resolution: {integrity: sha512-YWnfyRwxL/+SsrWYfOpUtz5b3YD+nyfkHvjbcanzk8zgyO4ASD67uVMRt8k5bM4lLMDnXfriRhOpemw+NfT1eA==}
    engines: {node: '>=8'}

  is-unicode-supported@0.1.0:
    resolution: {integrity: sha512-knxG2q4UC3u8stRGyAVJCOdxFmv5DZiRcdlIaAQXAbSfJya+OhopNotLQrstBhququ4ZpuKbDc/8S6mgXgPFPw==}
    engines: {node: '>=10'}

  is-unicode-supported@1.3.0:
    resolution: {integrity: sha512-43r2mRvz+8JRIKnWJ+3j8JtjRKZ6GmjzfaE/qiBJnikNnYv/6bagRJ1kUhNk8R5EX/GkobD+r+sfxCPJsiKBLQ==}
    engines: {node: '>=12'}

  is-unicode-supported@2.1.0:
    resolution: {integrity: sha512-mE00Gnza5EEB3Ds0HfMyllZzbBrmLOX3vfWoj9A9PEnTfratQ/BcaJOuMhnkhjXvb2+FkY3VuHqtAGpTPmglFQ==}
    engines: {node: '>=18'}

  is-wsl@3.1.0:
    resolution: {integrity: sha512-UcVfVfaK4Sc4m7X3dUSoHoozQGBEFeDC+zVo06t98xe8CzHSZZBekNXH+tu0NalHolcJ/QAGqS46Hef7QXBIMw==}
    engines: {node: '>=16'}

  isarray@1.0.0:
    resolution: {integrity: sha512-VLghIWNM6ELQzo7zwmcg0NmTVyWKYjvIeM83yjp0wRDTmUnrM678fQbcKBo6n2CJEF0szoG//ytg+TKla89ALQ==}

  isexe@2.0.0:
    resolution: {integrity: sha512-RHxMLp9lnKHGHRng9QFhRCMbYAcVpn69smSGcq3f36xjgVVWThj4qqLbTLlq7Ssj8B+fIQ1EuCEGI2lKsyQeIw==}

  isexe@3.1.1:
    resolution: {integrity: sha512-LpB/54B+/2J5hqQ7imZHfdU31OlgQqx7ZicVlkm9kzg9/w8GKLEcFfJl/t7DCEDueOyBAD6zCCwTO6Fzs0NoEQ==}
    engines: {node: '>=16'}

  istanbul-lib-coverage@3.2.2:
    resolution: {integrity: sha512-O8dpsF+r0WV/8MNRKfnmrtCWhuKjxrq2w+jpzBL5UZKTi2LeVWnWOmWRxFlesJONmc+wLAGvKQZEOanko0LFTg==}
    engines: {node: '>=8'}

  istanbul-lib-report@3.0.1:
    resolution: {integrity: sha512-GCfE1mtsHGOELCU8e/Z7YWzpmybrx/+dSTfLrvY8qRmaY6zXTKWn6WQIjaAFw069icm6GVMNkgu0NzI4iPZUNw==}
    engines: {node: '>=10'}

  istanbul-reports@3.2.0:
    resolution: {integrity: sha512-HGYWWS/ehqTV3xN10i23tkPkpH46MLCIMFNCaaKNavAXTF1RkqxawEPtnjnGZ6XKSInBKkiOA5BKS+aZiY3AvA==}
    engines: {node: '>=8'}

  istextorbinary@9.5.0:
    resolution: {integrity: sha512-5mbUj3SiZXCuRf9fT3ibzbSSEWiy63gFfksmGfdOzujPjW3k+z8WvIBxcJHBoQNlaZaiyB25deviif2+osLmLw==}
    engines: {node: '>=4'}

  jackspeak@3.4.3:
    resolution: {integrity: sha512-OGlZQpz2yfahA/Rd1Y8Cd9SIEsqvXkLVoSw/cgwhnhFMDbsQFeZYoJJ7bIZBS9BcamUW96asq/npPWugM+RQBw==}

  jackspeak@4.1.1:
    resolution: {integrity: sha512-zptv57P3GpL+O0I7VdMJNBZCu+BPHVQUk55Ft8/QCJjTVxrnJHuVuX/0Bl2A6/+2oyR/ZMEuFKwmzqqZ/U5nPQ==}
    engines: {node: 20 || >=22}

  js-tokens@4.0.0:
    resolution: {integrity: sha512-RdJUflcE3cUzKiMqQgsCu06FPu9UdIJO0beYbPhHN4k6apgJtifcoCtT9bcxOpYBtpD2kCM6Sbzg4CausW/PKQ==}

  js-yaml@3.14.1:
    resolution: {integrity: sha512-okMH7OXXJ7YrN9Ok3/SXrnu4iX9yOk+25nqX4imS2npuvTYDmo/QEZoqwZkYaIDk3jVvBOTOIEgEhaLOynBS9g==}
    hasBin: true

  js-yaml@4.1.0:
    resolution: {integrity: sha512-wpxZs9NoxZaJESJGIZTyDEaYpl0FKSA+FB9aJiyemKhMwkxQg63h4T1KJgUGHpTqPDNRcmmYLugrRjJlBtWvRA==}
    hasBin: true

  json-buffer@3.0.1:
    resolution: {integrity: sha512-4bV5BfR2mqfQTJm+V5tPPdf+ZpuhiIvTuAB5g8kcrXOZpTT/QwwVRWBywX1ozr6lEuPdbHxwaJlm9G6mI2sfSQ==}

  json-parse-even-better-errors@4.0.0:
    resolution: {integrity: sha512-lR4MXjGNgkJc7tkQ97kb2nuEMnNCyU//XYVH0MKTGcXEiSudQ5MKGKen3C5QubYy0vmq+JGitUg92uuywGEwIA==}
    engines: {node: ^18.17.0 || >=20.5.0}

  json-schema-traverse@0.4.1:
    resolution: {integrity: sha512-xbbCH5dCYU5T8LcEhhuh7HJ88HXuW3qsI3Y0zOZFKfZEHcpWiHU/Jxzk629Brsab/mMiHQti9wMP+845RPe3Vg==}

  json-schema-traverse@1.0.0:
    resolution: {integrity: sha512-NM8/P9n3XjXhIZn1lLhkFaACTOURQXjWhV4BA/RnOv8xvgqtqpAX9IO4mRQxSx1Rlo4tqzeqb0sOlruaOy3dug==}

  json-stable-stringify-without-jsonify@1.0.1:
    resolution: {integrity: sha512-Bdboy+l7tA3OGW6FjyFHWkP5LuByj1Tk33Ljyq0axyzdk9//JSi2u3fP1QSmd1KNwq6VOKYGlAu87CisVir6Pw==}

  json5@2.2.3:
    resolution: {integrity: sha512-XmOWe7eyHYH14cLdVPoyg+GOH3rYX++KpzrylJwSW98t3Nk+U8XOl8FWKOgwtzdb8lXGf6zYwDUzeHMWfxasyg==}
    engines: {node: '>=6'}
    hasBin: true

  jsonc-parser@3.3.1:
    resolution: {integrity: sha512-HUgH65KyejrUFPvHFPbqOY0rsFip3Bo5wb4ngvdi1EpCYWUQDC5V+Y7mZws+DLkr4M//zQJoanu1SP+87Dv1oQ==}

  jsonfile@6.2.0:
    resolution: {integrity: sha512-FGuPw30AdOIUTRMC2OMRtQV+jkVj2cfPqSeWXv1NEAJ1qZ5zb1X6z1mFhbfOB/iy3ssJCD+3KuZ8r8C3uVFlAg==}

  jsonwebtoken@9.0.2:
    resolution: {integrity: sha512-PRp66vJ865SSqOlgqS8hujT5U4AOgMfhrwYIuIhfKaoSCZcirrmASQr8CX7cUg+RMih+hgznrjp99o+W4pJLHQ==}
    engines: {node: '>=12', npm: '>=6'}

  jszip@3.10.1:
    resolution: {integrity: sha512-xXDvecyTpGLrqFrvkrUSoxxfJI5AH7U8zxxtVclpsUtMCq4JQ290LY8AW5c7Ggnr/Y/oK+bQMbqK2qmtk3pN4g==}

  jwa@1.4.2:
    resolution: {integrity: sha512-eeH5JO+21J78qMvTIDdBXidBd6nG2kZjg5Ohz/1fpa28Z4CcsWUzJ1ZZyFq/3z3N17aZy+ZuBoHljASbL1WfOw==}

  jws@3.2.2:
    resolution: {integrity: sha512-YHlZCB6lMTllWDtSPHz/ZXTsi8S00usEV6v1tjq8tOUZzw7DpSDWVXjXDre6ed1w/pd495ODpHZYSdkRTsa0HA==}

  keytar@7.9.0:
    resolution: {integrity: sha512-VPD8mtVtm5JNtA2AErl6Chp06JBfy7diFQ7TQQhdpWOl6MrCRB+eRbvAZUsbGQS9kiMq0coJsy0W0vHpDCkWsQ==}

  keyv@4.5.4:
    resolution: {integrity: sha512-oxVHkHR/EJf2CNXnWxRLW6mg7JyCCUcG0DtEGmL2ctUo1PNTin1PUil+r/+4r5MpVgC/fn1kjsx7mjSujKqIpw==}

  leven@3.1.0:
    resolution: {integrity: sha512-qsda+H8jTaUaN/x5vzW2rzc+8Rw4TAQ/4KjB46IwK5VH+IlVeeeje/EoZRpiXvIqjFgK84QffqPztGI3VBLG1A==}
    engines: {node: '>=6'}

  levn@0.4.1:
    resolution: {integrity: sha512-+bT2uH4E5LGE7h/n3evcS/sQlJXCpIp6ym8OWJ5eV6+67Dsql/LaaT7qJBAt2rzfoa/5QBGBhxDix1dMt2kQKQ==}
    engines: {node: '>= 0.8.0'}

  lie@3.3.0:
    resolution: {integrity: sha512-UaiMJzeWRlEujzAuw5LokY1L5ecNQYZKfmyZ9L7wDHb/p5etKaxXhohBcrw0EYby+G/NA52vRSN4N39dxHAIwQ==}

  linkify-it@5.0.0:
    resolution: {integrity: sha512-5aHCbzQRADcdP+ATqnDuhhJ/MRIqDkZX5pyjFHRRysS8vZ5AbqGEoFIb6pYHPZ+L/OC2Lc+xT8uHVVR5CAK/wQ==}

  locate-path@6.0.0:
    resolution: {integrity: sha512-iPZK6eYjbxRu3uB4/WZ3EsEIMJFMqAoopl3R+zuq0UjcAm/MO6KCweDgPfP3elTztoKP3KtnVHxTn2NHBSDVUw==}
    engines: {node: '>=10'}

  lodash.includes@4.3.0:
    resolution: {integrity: sha512-W3Bx6mdkRTGtlJISOvVD/lbqjTlPPUDTMnlXZFnVwi9NKJ6tiAk6LVdlhZMm17VZisqhKcgzpO5Wz91PCt5b0w==}

  lodash.isboolean@3.0.3:
    resolution: {integrity: sha512-Bz5mupy2SVbPHURB98VAcw+aHh4vRV5IPNhILUCsOzRmsTmSQ17jIuqopAentWoehktxGd9e/hbIXq980/1QJg==}

  lodash.isinteger@4.0.4:
    resolution: {integrity: sha512-DBwtEWN2caHQ9/imiNeEA5ys1JoRtRfY3d7V9wkqtbycnAmTvRRmbHKDV4a0EYc678/dia0jrte4tjYwVBaZUA==}

  lodash.isnumber@3.0.3:
    resolution: {integrity: sha512-QYqzpfwO3/CWf3XP+Z+tkQsfaLL/EnUlXWVkIk5FUPc4sBdTehEqZONuyRt2P67PXAk+NXmTBcc97zw9t1FQrw==}

  lodash.isplainobject@4.0.6:
    resolution: {integrity: sha512-oSXzaWypCMHkPC3NvBEaPHf0KsA5mvPrOPgQWDsbg8n7orZ290M0BmC/jgRZ4vcJ6DTAhjrsSYgdsW/F+MFOBA==}

  lodash.isstring@4.0.1:
    resolution: {integrity: sha512-0wJxfxH1wgO3GrbuP+dTTk7op+6L41QCXbGINEmD+ny/G/eCqGzxyCsh7159S+mgDDcoarnBw6PC1PS5+wUGgw==}

  lodash.merge@4.6.2:
    resolution: {integrity: sha512-0KpjqXRVvrYyCsX1swR/XTK0va6VQkQM6MNo7PqW77ByjAhoARA8EfrP1N4+KlKj8YS0ZUCtRT/YUuhyYDujIQ==}

  lodash.once@4.1.1:
    resolution: {integrity: sha512-Sb487aTOCr9drQVL8pIxOzVhafOjZN9UU54hiN8PU3uAiSV7lx1yYNpbNmex2PK6dSJoNTSJUUswT651yww3Mg==}

  lodash.truncate@4.4.2:
    resolution: {integrity: sha512-jttmRe7bRse52OsWIMDLaXxWqRAmtIUccAQ3garviCqJjafXOfNMO0yMfNpdD6zbGaTU0P5Nz7e7gAT6cKmJRw==}

  lodash@4.17.21:
    resolution: {integrity: sha512-v2kDEe57lecTulaDIuNTPy3Ry4gLGJ6Z1O3vE1krgXZNrsQ+LFTGHVxVjcXPs17LhbZVGedAJv8XZ1tvj5FvSg==}

  log-symbols@4.1.0:
    resolution: {integrity: sha512-8XPvpAA8uyhfteu8pIvQxpJZ7SYYdpUivZpGy6sFsBuKRY/7rQGavedeB8aK+Zkyq6upMFVL/9AW6vOYzfRyLg==}
    engines: {node: '>=10'}

  log-symbols@6.0.0:
    resolution: {integrity: sha512-i24m8rpwhmPIS4zscNzK6MSEhk0DUWa/8iYQWxhffV8jkI4Phvs3F+quL5xvS0gdQR0FyTCMMH33Y78dDTzzIw==}
    engines: {node: '>=18'}

  lru-cache@10.4.3:
    resolution: {integrity: sha512-JNAzZcXrCt42VGLuYz0zfAzDfAvJWW6AfYlDBQyDV5DClI2m5sAmK+OIO7s59XfsRsWHp02jAJrRadPRGTt6SQ==}

  lru-cache@11.1.0:
    resolution: {integrity: sha512-QIXZUBJUx+2zHUdQujWejBkcD9+cs94tLn0+YL8UrCh+D5sCXZ4c7LaEH48pNwRY3MLDgqUFyhlCyjJPf1WP0A==}
    engines: {node: 20 || >=22}

  lru-cache@6.0.0:
    resolution: {integrity: sha512-Jo6dJ04CmSjuznwJSS3pUeWmd/H0ffTlkXXgwZi+eq1UCmqQwCh+eLsYOYCwY991i2Fah4h1BEMCx4qThGbsiA==}
    engines: {node: '>=10'}

  make-dir@4.0.0:
    resolution: {integrity: sha512-hXdUTZYIVOt1Ex//jAQi+wTZZpUpwBj/0QsOzqegb3rGMMeJiSEu5xLHnYfBrRV4RH2+OCSOO95Is/7x1WJ4bw==}
    engines: {node: '>=10'}

  markdown-it@14.1.0:
    resolution: {integrity: sha512-a54IwgWPaeBCAAsv13YgmALOF1elABB08FxO9i+r4VFk5Vl4pKokRPeX8u5TCgSsPi6ec1otfLjdOpVcgbpshg==}
    hasBin: true

  math-intrinsics@1.1.0:
    resolution: {integrity: sha512-/IXtbwEk5HTPyEwyKX6hGkYXxM9nbj64B+ilVJnC/R6B0pH5G4V3b0pVbL7DBj4tkhBAppbQUlf6F6Xl9LHu1g==}
    engines: {node: '>= 0.4'}

  mdurl@2.0.0:
    resolution: {integrity: sha512-Lf+9+2r+Tdp5wXDXC4PcIBjTDtq4UKjCPMQhKIuzpJNW0b96kVqSwW0bT7FhRSfmAiFYgP+SCRvdrDozfh0U5w==}

  memorystream@0.3.1:
    resolution: {integrity: sha512-S3UwM3yj5mtUSEfP41UZmt/0SCoVYUcU1rkXv+BQ5Ig8ndL4sPoJNBUJERafdPb5jjHJGuMgytgKvKIf58XNBw==}
    engines: {node: '>= 0.10.0'}

  merge-descriptors@1.0.3:
    resolution: {integrity: sha512-gaNvAS7TZ897/rVaZ0nMtAyxNyi/pdbjbAwUpFQpN70GqnVfOiXpeUUMKRBmzXaSQ8DdTX4/0ms62r2K+hE6mQ==}

  merge2@1.4.1:
    resolution: {integrity: sha512-8q7VEgMJW4J8tcfVPy8g09NcQwZdbwFEqhe/WZkoIzjn/3TGDwtOCYtXGxA3O8tPzpczCCDgv+P2P5y00ZJOOg==}
    engines: {node: '>= 8'}

  micromatch@4.0.8:
    resolution: {integrity: sha512-PXwfBhYu0hBCPw8Dn0E+WDYb7af3dSLVWKi3HGv84IdF4TyFoC0ysxFd0Goxw7nSv4T/PzEJQxsYsEiFCKo2BA==}
    engines: {node: '>=8.6'}

  mime-db@1.52.0:
    resolution: {integrity: sha512-sPU4uV7dYlvtWJxwwxHD0PuihVNiE7TyAbQ5SWxDCB9mUYvOgroQOwYQQOKPJ8CIbE+1ETVlOoK1UC2nU3gYvg==}
    engines: {node: '>= 0.6'}

  mime-types@2.1.35:
    resolution: {integrity: sha512-ZDY+bPm5zTTF+YpCrAU9nK0UgICYPT0QtT1NZWFv4s++TNkcgVaT0g6+4R2uI4MjQjzysHB1zxuWL50hzaeXiw==}
    engines: {node: '>= 0.6'}

  mime@1.6.0:
    resolution: {integrity: sha512-x0Vn8spI+wuJ1O6S7gnbaQg8Pxh4NNHb7KSINmEWKiPE4RKOplvijn+NkmYmmRgP68mc70j2EbeTFRsrswaQeg==}
    engines: {node: '>=4'}
    hasBin: true

  mimic-function@5.0.1:
    resolution: {integrity: sha512-VP79XUPxV2CigYP3jWwAUFSku2aKqBH7uTAapFWCBqutsbmDo96KY5o8uh6U+/YSIn5OxJnXp73beVkpqMIGhA==}
    engines: {node: '>=18'}

  mimic-response@3.1.0:
    resolution: {integrity: sha512-z0yWI+4FDrrweS8Zmt4Ej5HdJmky15+L2e6Wgn3+iK5fWzb6T3fhNFq2+MeTRb064c6Wr4N/wv0DzQTjNzHNGQ==}
    engines: {node: '>=10'}

  minimatch@10.0.3:
    resolution: {integrity: sha512-IPZ167aShDZZUMdRk66cyQAW3qr0WzbHkPdMYa8bzZhlHhO3jALbKdxcaak7W9FfT2rZNpQuUu4Od7ILEpXSaw==}
    engines: {node: 20 || >=22}

  minimatch@3.1.2:
    resolution: {integrity: sha512-J7p63hRiAjw1NDEww1W7i37+ByIrOWO5XQQAzZ3VOcL0PNybwpfmV/N05zFAzwQ9USyEcX6t3UO+K5aqBQOIHw==}

  minimatch@5.1.6:
    resolution: {integrity: sha512-lKwV/1brpG6mBUFHtb7NUmtABCb2WZZmm2wNiOA5hAb8VdCS4B3dtMWyvcoViccwAW/COERjXLt0zP1zXUN26g==}
    engines: {node: '>=10'}

  minimatch@9.0.5:
    resolution: {integrity: sha512-G6T0ZX48xgozx7587koeX9Ys2NYy6Gmv//P89sEte9V9whIapMNF4idKxnW2QtCcLiTWlb/wfCabAtAFWhhBow==}
    engines: {node: '>=16 || 14 >=14.17'}

  minimist@1.2.8:
    resolution: {integrity: sha512-2yyAR8qBkN3YuheJanUpWC5U3bb5osDywNB8RzDVlDwDHbocAJveqqj1u8+SVD7jkWT4yvsHCpWqqWqAxb0zCA==}

  minipass@7.1.2:
    resolution: {integrity: sha512-qOOzS1cBTWYF4BH8fVePDBOO9iptMnGUEZwNc/cMWnTV2nVLZ7VoNWEPHkYczZA0pdoA7dl6e7FL659nX9S2aw==}
    engines: {node: '>=16 || 14 >=14.17'}

  mkdirp-classic@0.5.3:
    resolution: {integrity: sha512-gKLcREMhtuZRwRAfqP3RFW+TK4JqApVBtOIftVgjuABpAtpxhPGaDcfvbhNvD0B8iD1oUr/txX35NjcaY6Ns/A==}

  mocha@11.7.1:
    resolution: {integrity: sha512-5EK+Cty6KheMS/YLPPMJC64g5V61gIR25KsRItHw6x4hEKT6Njp1n9LOlH4gpevuwMVS66SXaBBpg+RWZkza4A==}
    engines: {node: ^18.18.0 || ^20.9.0 || >=21.1.0}
    hasBin: true

  module-not-found-error@1.0.1:
    resolution: {integrity: sha512-pEk4ECWQXV6z2zjhRZUongnLJNUeGQJ3w6OQ5ctGwD+i5o93qjRQUk2Rt6VdNeu3sEP0AB4LcfvdebpxBRVr4g==}

  ms@2.1.3:
    resolution: {integrity: sha512-6FlzubTLZG3J2a/NVCAleEhjzq5oxgHyaCU9yYXvcLsvoVaHJq/s5xXI6/XXP6tz7R9xAOtHnSO/tXtF3WRTlA==}

  mute-stream@0.0.8:
    resolution: {integrity: sha512-nnbWWOkoWyUsTjKrhgD0dcz22mdkSnpYqbEjIm2nhwhuxlSkpywJmBo8h0ZqJdkp73mb90SssHkN4rsRaBAfAA==}

  napi-build-utils@2.0.0:
    resolution: {integrity: sha512-GEbrYkbfF7MoNaoh2iGG84Mnf/WZfB0GdGEsM8wz7Expx/LlWf5U8t9nvJKXSp3qr5IsEbK04cBGhol/KwOsWA==}

  natural-compare@1.4.0:
    resolution: {integrity: sha512-OWND8ei3VtNC9h7V60qff3SVobHr996CTwgxubgyQYEpg290h9J0buyECNNJexkFm5sOajh5G116RYA1c8ZMSw==}

  node-abi@3.75.0:
    resolution: {integrity: sha512-OhYaY5sDsIka7H7AtijtI9jwGYLyl29eQn/W623DiN/MIv5sUqc4g7BIDThX+gb7di9f6xK02nkp8sdfFWZLTg==}
    engines: {node: '>=10'}

  node-addon-api@4.3.0:
    resolution: {integrity: sha512-73sE9+3UaLYYFmDsFZnqCInzPyh3MqIwZO9cw58yIqAZhONrrabrYyYe3TuIqtIiOuTXVhsGau8hcrhhwSsDIQ==}

  node-sarif-builder@3.2.0:
    resolution: {integrity: sha512-kVIOdynrF2CRodHZeP/97Rh1syTUHBNiw17hUCIVhlhEsWlfJm19MuO56s4MdKbr22xWx6mzMnNAgXzVlIYM9Q==}
    engines: {node: '>=18'}

  normalize-package-data@6.0.2:
    resolution: {integrity: sha512-V6gygoYb/5EmNI+MEGrWkC+e6+Rr7mTmfHrxDbLzxQogBkgzo76rkok0Am6thgSF7Mv2nLOajAJj5vDJZEFn7g==}
    engines: {node: ^16.14.0 || >=18.0.0}

  normalize-path@3.0.0:
    resolution: {integrity: sha512-6eZs5Ls3WtCisHWp9S2GUy8dqkpGi4BVSz3GaqiE6ezub0512ESztXUwUB6C6IKbQkY2Pnb/mD4WYojCRwcwLA==}
    engines: {node: '>=0.10.0'}

  npm-normalize-package-bin@4.0.0:
    resolution: {integrity: sha512-TZKxPvItzai9kN9H/TkmCtx/ZN/hvr3vUycjlfmH0ootY9yFBzNOpiXAdIn1Iteqsvk4lQn6B5PTrt+n6h8k/w==}
    engines: {node: ^18.17.0 || >=20.5.0}

  npm-run-all2@8.0.4:
    resolution: {integrity: sha512-wdbB5My48XKp2ZfJUlhnLVihzeuA1hgBnqB2J9ahV77wLS+/YAJAlN8I+X3DIFIPZ3m5L7nplmlbhNiFDmXRDA==}
    engines: {node: ^20.5.0 || >=22.0.0, npm: '>= 10'}
    hasBin: true

  nth-check@2.1.1:
    resolution: {integrity: sha512-lqjrjmaOoAnWfMmBPL+XNnynZh2+swxiX3WUE0s4yEHI6m+AwrK2UZOimIRl3X/4QctVqS8AiZjFqyOGrMXb/w==}

  object-inspect@1.13.4:
    resolution: {integrity: sha512-W67iLl4J2EXEGTbfeHCffrjDfitvLANg0UlX3wFUUSTx92KXRFegMHUVgSqE+wvhAbi4WqjGg9czysTV2Epbew==}
    engines: {node: '>= 0.4'}

  object-keys@1.1.1:
    resolution: {integrity: sha512-NuAESUOUMrlIXOfHKzD6bpPu3tYt3xvjNdRIQ+FeT0lNb4K8WR70CaDxhuNguS2XG+GjkyMwOzsN5ZktImfhLA==}
    engines: {node: '>= 0.4'}

  once@1.4.0:
    resolution: {integrity: sha512-lNaJgI+2Q5URQBkccEKHTQOPaXdUxnZZElQTZY0MFUAuaEqe1E+Nyvgdz/aIyNi6Z9MzO5dv1H8n58/GELp3+w==}

  onetime@7.0.0:
    resolution: {integrity: sha512-VXJjc87FScF88uafS3JllDgvAm+c/Slfz06lorj2uAY34rlUu0Nt+v8wreiImcrgAjjIHp1rXpTDlLOGw29WwQ==}
    engines: {node: '>=18'}

  open@10.2.0:
    resolution: {integrity: sha512-YgBpdJHPyQ2UE5x+hlSXcnejzAvD0b22U2OuAP+8OnlJT+PjWPxtgmGqKKc+RgTM63U9gN0YzrYc71R2WT/hTA==}
    engines: {node: '>=18'}

  optionator@0.9.4:
    resolution: {integrity: sha512-6IpQ7mKUxRcZNLIObR0hz7lxsapSSIYNZJwXPGeF0mTVqGKFIXj1DQcMoT22S3ROcLyY/rz0PWaWZ9ayWmad9g==}
    engines: {node: '>= 0.8.0'}

  ora@8.2.0:
    resolution: {integrity: sha512-weP+BZ8MVNnlCm8c0Qdc1WSWq4Qn7I+9CJGm7Qali6g44e/PUzbjNqJX5NJ9ljlNMosfJvg1fKEGILklK9cwnw==}
    engines: {node: '>=18'}

  ovsx@0.10.5:
    resolution: {integrity: sha512-jfulG5k9vjWcolg2kubC51t1eHKA8ANPcKCQKaWPfOsJZ9VlIppP0Anf8pJ1LJHZFHoRmeMXITG9a5NXHwY9tA==}
    engines: {node: '>= 20'}
    hasBin: true

  p-limit@3.1.0:
    resolution: {integrity: sha512-TYOanM3wGwNGsZN2cVTYPArw454xnXj5qmWF1bEoAc4+cU/ol7GVh7odevjp1FNHduHc3KZMcFduxU5Xc6uJRQ==}
    engines: {node: '>=10'}

  p-locate@5.0.0:
    resolution: {integrity: sha512-LaNjtRWUBY++zB5nE/NwcaoMylSPk+S+ZHNB1TzdbMJMny6dynpAGt7X/tl/QYq3TIeE6nxHppbo2LGymrG5Pw==}
    engines: {node: '>=10'}

  p-map@7.0.3:
    resolution: {integrity: sha512-VkndIv2fIB99swvQoA65bm+fsmt6UNdGeIB0oxBs+WhAhdh08QA04JXpI7rbB9r08/nkbysKoya9rtDERYOYMA==}
    engines: {node: '>=18'}

  package-json-from-dist@1.0.1:
    resolution: {integrity: sha512-UEZIS3/by4OC8vL3P2dTXRETpebLI2NiI5vIrjaD/5UtrkFX/tNbwjTSRAGC/+7CAo2pIcBaRgWmcBBHcsaCIw==}

  pako@1.0.11:
    resolution: {integrity: sha512-4hLB8Py4zZce5s4yd9XzopqwVv/yGNhV1Bl8NTmCq1763HeK2+EwVTv+leGeL13Dnh2wfbqowVPXCIO0z4taYw==}

  parent-module@1.0.1:
    resolution: {integrity: sha512-GQ2EWRpQV8/o+Aw8YqtfZZPfNRWZYkbidE9k5rpl/hC3vtHHBfGm2Ifi6qWV+coDGkrUKZAxE3Lot5kcsRlh+g==}
    engines: {node: '>=6'}

  parse-json@8.3.0:
    resolution: {integrity: sha512-ybiGyvspI+fAoRQbIPRddCcSTV9/LsJbf0e/S85VLowVGzRmokfneg2kwVW/KU5rOXrPSbF1qAKPMgNTqqROQQ==}
    engines: {node: '>=18'}

  parse-semver@1.1.1:
    resolution: {integrity: sha512-Eg1OuNntBMH0ojvEKSrvDSnwLmvVuUOSdylH/pSCPNMIspLlweJyIWXCE+k/5hm3cj/EBUYwmWkjhBALNP4LXQ==}

  parse5-htmlparser2-tree-adapter@7.1.0:
    resolution: {integrity: sha512-ruw5xyKs6lrpo9x9rCZqZZnIUntICjQAd0Wsmp396Ul9lN/h+ifgVV1x1gZHi8euej6wTfpqX8j+BFQxF0NS/g==}

  parse5-parser-stream@7.1.2:
    resolution: {integrity: sha512-JyeQc9iwFLn5TbvvqACIF/VXG6abODeB3Fwmv/TGdLk2LfbWkaySGY72at4+Ty7EkPZj854u4CrICqNk2qIbow==}

  parse5@7.3.0:
    resolution: {integrity: sha512-IInvU7fabl34qmi9gY8XOVxhYyMyuH2xUNpb2q8/Y+7552KlejkRvqvD19nMoUW/uQGGbqNpA6Tufu5FL5BZgw==}

  path-exists@4.0.0:
    resolution: {integrity: sha512-ak9Qy5Q7jYb2Wwcey5Fpvg2KoAc/ZIhLSLOSBmRmygPsGwkVVt0fZa0qrtMz+m6tJTAHfZQ8FnmB4MG4LWy7/w==}
    engines: {node: '>=8'}

  path-is-absolute@1.0.1:
    resolution: {integrity: sha512-AVbw3UJ2e9bq64vSaS9Am0fje1Pa8pbGqTTsmXfaIiMpnr5DlDhfJOuLj9Sf95ZPVDAUerDfEk88MPmPe7UCQg==}
    engines: {node: '>=0.10.0'}

  path-key@3.1.1:
    resolution: {integrity: sha512-ojmeN0qd+y0jszEtoY48r0Peq5dwMEkIlCOu6Q5f41lfkswXuKtYrhgoTpLnyIcHm24Uhqx+5Tqm2InSwLhE6Q==}
    engines: {node: '>=8'}

  path-parse@1.0.7:
    resolution: {integrity: sha512-LDJzPVEEEPR+y48z93A0Ed0yXb8pAByGWo/k5YYdYgpY2/2EsOsksJrq7lOHxryrVOn1ejG6oAp8ahvOIQD8sw==}

  path-scurry@1.11.1:
    resolution: {integrity: sha512-Xa4Nw17FS9ApQFJ9umLiJS4orGjm7ZzwUrwamcGQuHSzDyth9boKDaycYdDcZDuqYATXw4HFXgaqWTctW/v1HA==}
    engines: {node: '>=16 || 14 >=14.18'}

  path-scurry@2.0.0:
    resolution: {integrity: sha512-ypGJsmGtdXUOeM5u93TyeIEfEhM6s+ljAhrk5vAvSx8uyY/02OvrZnA0YNGUrPXfpJMgI1ODd3nwz8Npx4O4cg==}
    engines: {node: 20 || >=22}

  path-type@6.0.0:
    resolution: {integrity: sha512-Vj7sf++t5pBD637NSfkxpHSMfWaeig5+DKWLhcqIYx6mWQz5hdJTGDVMQiJcw1ZYkhs7AazKDGpRVji1LJCZUQ==}
    engines: {node: '>=18'}

  pend@1.2.0:
    resolution: {integrity: sha512-F3asv42UuXchdzt+xXqfW1OGlVBe+mxa2mqI0pg5yAHZPvFmY3Y6drSf/GQ1A86WgWEN9Kzh/WrgKa6iGcHXLg==}

  picocolors@1.1.1:
    resolution: {integrity: sha512-xceH2snhtb5M9liqDsmEw56le376mTZkEX/jEb/RxNFyegNul7eNslCXP9FDj/Lcu0X8KEyMceP2ntpaHrDEVA==}

  picomatch@2.3.1:
    resolution: {integrity: sha512-JU3teHTNjmE2VCGFzuY8EXzCDVwEqB2a8fsIvwaStHhAWJEeVd1o1QD80CU6+ZdEXXSLbSsuLwJjkCBWqRQUVA==}
    engines: {node: '>=8.6'}

  picomatch@4.0.3:
    resolution: {integrity: sha512-5gTmgEY/sqK6gFXLIsQNH19lWb4ebPDLA4SdLP7dsWkIXHWlG66oPuVvXSGFPppYZz8ZDZq0dYYrbHfBCVUb1Q==}
    engines: {node: '>=12'}

  pidtree@0.6.0:
    resolution: {integrity: sha512-eG2dWTVw5bzqGRztnHExczNxt5VGsE6OwTeCG3fdUf9KBsZzO3R5OIIIzWR+iZA0NtZ+RDVdaoE2dK1cn6jH4g==}
    engines: {node: '>=0.10'}
    hasBin: true

  pluralize@2.0.0:
    resolution: {integrity: sha512-TqNZzQCD4S42De9IfnnBvILN7HAW7riLqsCyp8lgjXeysyPlX5HhqKAcJHHHb9XskE4/a+7VGC9zzx8Ls0jOAw==}

  pluralize@8.0.0:
    resolution: {integrity: sha512-Nc3IT5yHzflTfbjgqWcCPpo7DaKy4FnpB0l/zCAW0Tc7jxAiuqSxHasntB3D7887LSrA93kDJ9IXovxJYxyLCA==}
    engines: {node: '>=4'}

  prebuild-install@7.1.3:
    resolution: {integrity: sha512-8Mf2cbV7x1cXPUILADGI3wuhfqWvtiLA1iclTDbFRZkgRQS0NqsPZphna9V+HyTEadheuPmjaJMsbzKQFOzLug==}
    engines: {node: '>=10'}
    hasBin: true

  prelude-ls@1.2.1:
    resolution: {integrity: sha512-vkcDPrRZo1QZLbn5RLGPpg/WmIQ65qoWWhcGKf/b5eplkkarX0m9z8ppCat4mlOqUsWpyNuYgO3VRyrYHSzX5g==}
    engines: {node: '>= 0.8.0'}

  prettier@3.6.2:
    resolution: {integrity: sha512-I7AIg5boAr5R0FFtJ6rCfD+LFsWHp81dolrFD8S79U9tb8Az2nGrJncnMSnys+bpQJfRUzqs9hnA81OAA3hCuQ==}
    engines: {node: '>=14'}
    hasBin: true

  process-nextick-args@2.0.1:
    resolution: {integrity: sha512-3ouUOpQhtgrbOa17J7+uxOTpITYWaGP7/AhoR3+A+/1e9skrzelGi/dXzEYyvbxubEF6Wn2ypscTKiKJFFn1ag==}

  proxyquire@2.1.3:
    resolution: {integrity: sha512-BQWfCqYM+QINd+yawJz23tbBM40VIGXOdDw3X344KcclI/gtBbdWF6SlQ4nK/bYhF9d27KYug9WzljHC6B9Ysg==}

  pump@3.0.3:
    resolution: {integrity: sha512-todwxLMY7/heScKmntwQG8CXVkWUOdYxIvY2s0VWAAMh/nd8SoYiRaKjlr7+iCs984f2P8zvrfWcDDYVb73NfA==}

  punycode.js@2.3.1:
    resolution: {integrity: sha512-uxFIHU0YlHYhDQtV4R9J6a52SLx28BCjT+4ieh7IGbgwVJWO+km431c4yRlREUAsAmt/uMjQUyQHNEPf0M39CA==}
    engines: {node: '>=6'}

  punycode@2.3.1:
    resolution: {integrity: sha512-vYt7UD1U9Wg6138shLtLOvdAu+8DsC/ilFtEVHcH+wydcSpNE20AfSOduf6MkRFahL5FY7X1oU7nKVZFtfq8Fg==}
    engines: {node: '>=6'}

  qs@6.14.0:
    resolution: {integrity: sha512-YWWTjgABSKcvs/nWBi9PycY/JiPJqOD4JA6o9Sej2AtvSGarXxKC3OQSk4pAarbdQlKAh5D4FCQkJNkW+GAn3w==}
    engines: {node: '>=0.6'}

  queue-microtask@1.2.3:
    resolution: {integrity: sha512-NuaNSa6flKT5JaSYQzJok04JzTL1CA6aGhv5rfLW3PgqA+M2ChpZQnAC8h8i4ZFkBS8X5RqkDBHA7r4hej3K9A==}

  randombytes@2.1.0:
    resolution: {integrity: sha512-vYl3iOX+4CKUWuxGi9Ukhie6fsqXqS9FE2Zaic4tNFD2N2QQaXOMFbuKK4QmDHC0JO6B1Zp41J0LpT0oR68amQ==}

  rc-config-loader@4.1.3:
    resolution: {integrity: sha512-kD7FqML7l800i6pS6pvLyIE2ncbk9Du8Q0gp/4hMPhJU6ZxApkoLcGD8ZeqgiAlfwZ6BlETq6qqe+12DUL207w==}

  rc@1.2.8:
    resolution: {integrity: sha512-y3bGgqKj3QBdxLbLkomlohkvsA8gdAiUQlSBJnBhfn+BPxg4bc62d8TcBW15wavDfgexCgccckhcZvywyQYPOw==}
    hasBin: true

  read-package-json-fast@4.0.0:
    resolution: {integrity: sha512-qpt8EwugBWDw2cgE2W+/3oxC+KTez2uSVR8JU9Q36TXPAGCaozfQUs59v4j4GFpWTaw0i6hAZSvOmu1J0uOEUg==}
    engines: {node: ^18.17.0 || >=20.5.0}

  read-pkg@9.0.1:
    resolution: {integrity: sha512-9viLL4/n1BJUCT1NXVTdS1jtm80yDEgR5T4yCelII49Mbj0v1rZdKqj7zCiYdbB0CuCgdrvHcNogAKTFPBocFA==}
    engines: {node: '>=18'}

  read@1.0.7:
    resolution: {integrity: sha512-rSOKNYUmaxy0om1BNjMN4ezNT6VKK+2xF4GBhc81mkH7L60i6dp8qPYrkndNLT3QPphoII3maL9PVC9XmhHwVQ==}
    engines: {node: '>=0.8'}

  readable-stream@2.3.8:
    resolution: {integrity: sha512-8p0AUk4XODgIewSi0l8Epjs+EVnWiK7NoDIEGU0HhE7+ZyY8D1IMY7odu5lRrFXGg71L15KG8QrPmum45RTtdA==}

  readable-stream@3.6.2:
    resolution: {integrity: sha512-9u/sniCrY3D5WdsERHzHE4G2YCXqoG5FTHUiCC4SIbr6XcLZBY05ya9EKjYek9O5xOAwjGq+1JdGBAS7Q9ScoA==}
    engines: {node: '>= 6'}

  readdirp@3.6.0:
    resolution: {integrity: sha512-hOS089on8RduqdbhvQ5Z37A0ESjsqz6qnRcffsMU3495FuTdqSm+7bhJ29JvIOsBDEEnan5DPu9t3To9VRlMzA==}
    engines: {node: '>=8.10.0'}

  readdirp@4.1.2:
    resolution: {integrity: sha512-GDhwkLfywWL2s6vEjyhri+eXmfH6j1L7JE27WhqLeYzoh/A3DBaYGEj2H/HFZCn/kMfim73FXxEJTw06WtxQwg==}
    engines: {node: '>= 14.18.0'}

  require-directory@2.1.1:
    resolution: {integrity: sha512-fGxEI7+wsG9xrvdjsrlmL22OMTTiHRwAMroiEeMgq8gzoLC/PQr7RsRDSTLUg/bZAZtF+TVIkHc6/4RIKrui+Q==}
    engines: {node: '>=0.10.0'}

  require-from-string@2.0.2:
    resolution: {integrity: sha512-Xf0nWe6RseziFMu+Ap9biiUbmplq6S9/p+7w7YXP/JBHhrUDDUhwa+vANyubuqfZWTveU//DYVGsDG7RKL/vEw==}
    engines: {node: '>=0.10.0'}

  resolve-from@4.0.0:
    resolution: {integrity: sha512-pb/MYmXstAkysRFx8piNI1tGFNQIFA3vkE3Gq4EuA1dF6gHp/+vgZqsCGJapvy8N3Q+4o7FwvquPJcnZ7RYy4g==}
    engines: {node: '>=4'}

  resolve@1.22.10:
    resolution: {integrity: sha512-NPRy+/ncIMeDlTAsuqwKIiferiawhefFJtkNSW0qZJEqMEb+qBt/77B/jGeeek+F0uOeN05CDa6HXbbIgtVX4w==}
    engines: {node: '>= 0.4'}
    hasBin: true

  restore-cursor@5.1.0:
    resolution: {integrity: sha512-oMA2dcrw6u0YfxJQXm342bFKX/E4sG9rbTzO9ptUcR/e8A33cHuvStiYOwH7fszkZlZ1z/ta9AAoPk2F4qIOHA==}
    engines: {node: '>=18'}

  reusify@1.1.0:
    resolution: {integrity: sha512-g6QUff04oZpHs0eG5p83rFLhHeV00ug/Yf9nZM6fLeUrPguBTkTQOdpAWWspMh55TZfVQDPaN3NQJfbVRAxdIw==}
    engines: {iojs: '>=1.0.0', node: '>=0.10.0'}

  run-applescript@7.0.0:
    resolution: {integrity: sha512-9by4Ij99JUr/MCFBUkDKLWK3G9HVXmabKz9U5MlIAIuvuzkiOicRYs8XJLxX+xahD+mLiiCYDqF9dKAgtzKP1A==}
    engines: {node: '>=18'}

  run-parallel@1.2.0:
    resolution: {integrity: sha512-5l4VyZR86LZ/lDxZTR6jqL8AFE2S0IFLMP26AbjsLVADxHdhB/c0GUsH+y39UfCi3dzz8OlQuPmnaJOMoDHQBA==}

  safe-buffer@5.1.2:
    resolution: {integrity: sha512-Gd2UZBJDkXlY7GbJxfsE8/nvKkUEU1G38c1siN6QP6a9PT9MmHB8GnpscSmMJSoF8LOIrt8ud/wPtojys4G6+g==}

  safe-buffer@5.2.1:
    resolution: {integrity: sha512-rp3So07KcdmmKbGvgaNxQSJr7bGVSVk5S9Eq1F+ppbRo70+YeaDxkw5Dd8NPN+GD6bjnYm2VuPuCXmpuYvmCXQ==}

  safer-buffer@2.1.2:
    resolution: {integrity: sha512-YZo3K82SD7Riyi0E1EQPojLz7kpepnSQI9IyPbHHg1XXXevb5dJI7tpyN2ADxGcQbHG7vcyRHk0cbwqcQriUtg==}

  sax@1.4.1:
    resolution: {integrity: sha512-+aWOz7yVScEGoKNd4PA10LZ8sk0A/z5+nXQG5giUO5rprX9jgYsTdov9qCchZiPIZezbZH+jRut8nPodFAX4Jg==}

  secretlint@10.2.2:
    resolution: {integrity: sha512-xVpkeHV/aoWe4vP4TansF622nBEImzCY73y/0042DuJ29iKIaqgoJ8fGxre3rVSHHbxar4FdJobmTnLp9AU0eg==}
    engines: {node: '>=20.0.0'}
    hasBin: true

  semver-parser@4.1.8:
    resolution: {integrity: sha512-VFJx75RLTS4hHoiFG+JzDP5dE89JUQS0+/h4Zvcqw8djO6HInA5N7BtvbYBOD6W1u9eOfax7v3xf6CoSIAQBSg==}

  semver@5.7.2:
    resolution: {integrity: sha512-cBznnQ9KjJqU67B52RMC65CMarK2600WFnbkcaiwWq3xy/5haFJlshgnpjovMVJ+Hff49d8GEn0b87C5pDQ10g==}
    hasBin: true

  semver@7.7.2:
    resolution: {integrity: sha512-RF0Fw+rO5AMf9MAyaRXI4AV0Ulj5lMHqVxxdSgiVbixSCXoEmmX/jk0CuJw4+3SqroYO9VoUh+HcuJivvtJemA==}
    engines: {node: '>=10'}
    hasBin: true

  serialize-javascript@6.0.2:
    resolution: {integrity: sha512-Saa1xPByTTq2gdeFZYLLo+RFE35NHZkAbqZeWNd3BpzppeVisAqpDjcp8dyf6uIvEqJRd46jemmyA4iFIeVk8g==}

  setimmediate@1.0.5:
    resolution: {integrity: sha512-MATJdZp8sLqDl/68LfQmbP8zKPLQNV6BIZoIgrscFDQ+RsvK/BxeDQOgyxKKoh0y/8h3BqVFnCqQ/gd+reiIXA==}

  shebang-command@2.0.0:
    resolution: {integrity: sha512-kHxr2zZpYtdmrN1qDjrrX/Z1rR1kG8Dx+gkpK1G4eXmvXswmcE1hTWBWYUzlraYw1/yZp6YuDY77YtvbN0dmDA==}
    engines: {node: '>=8'}

  shebang-regex@3.0.0:
    resolution: {integrity: sha512-7++dFhtcx3353uBaq8DDR4NuxBetBzC7ZQOhmTQInHEd6bSrXdiEyzCvG07Z44UYdLShWUyXt5M/yhz8ekcb1A==}
    engines: {node: '>=8'}

  shell-quote@1.8.3:
    resolution: {integrity: sha512-ObmnIF4hXNg1BqhnHmgbDETF8dLPCggZWBjkQfhZpbszZnYur5DUljTcCHii5LC3J5E0yeO/1LIMyH+UvHQgyw==}
    engines: {node: '>= 0.4'}

  side-channel-list@1.0.0:
    resolution: {integrity: sha512-FCLHtRD/gnpCiCHEiJLOwdmFP+wzCmDEkc9y7NsYxeF4u7Btsn1ZuwgwJGxImImHicJArLP4R0yX4c2KCrMrTA==}
    engines: {node: '>= 0.4'}

  side-channel-map@1.0.1:
    resolution: {integrity: sha512-VCjCNfgMsby3tTdo02nbjtM/ewra6jPHmpThenkTYh8pG9ucZ/1P8So4u4FGBek/BjpOVsDCMoLA/iuBKIFXRA==}
    engines: {node: '>= 0.4'}

  side-channel-weakmap@1.0.2:
    resolution: {integrity: sha512-WPS/HvHQTYnHisLo9McqBHOJk2FkHO/tlpvldyrnem4aeQp4hai3gythswg6p01oSoTl58rcpiFAjF2br2Ak2A==}
    engines: {node: '>= 0.4'}

  side-channel@1.1.0:
    resolution: {integrity: sha512-ZX99e6tRweoUXqR+VBrslhda51Nh5MTQwou5tnUDgbtyM0dBgmhEDtWGP/xbKn6hqfPRHujUNwz5fy/wbbhnpw==}
    engines: {node: '>= 0.4'}

  signal-exit@4.1.0:
    resolution: {integrity: sha512-bzyZ1e88w9O1iNJbKnOlvYTrWPDl46O1bG0D3XInv+9tkPrxrN8jUUTiFlDkkmKWgn1M6CfIA13SuGqOa9Korw==}
    engines: {node: '>=14'}

  simple-concat@1.0.1:
    resolution: {integrity: sha512-cSFtAPtRhljv69IK0hTVZQ+OfE9nePi/rtJmw5UjHeVyVroEqJXP1sFztKUy1qU+xvz3u/sfYJLa947b7nAN2Q==}

  simple-get@4.0.1:
    resolution: {integrity: sha512-brv7p5WgH0jmQJr1ZDDfKDOSeWWg+OVypG99A/5vYGPqJ6pxiaHLy8nxtFjBA7oMa01ebA9gfh1uMCFqOuXxvA==}

  simple-invariant@2.0.1:
    resolution: {integrity: sha512-1sbhsxqI+I2tqlmjbz99GXNmZtr6tKIyEgGGnJw/MKGblalqk/XoOYYFJlBzTKZCxx8kLaD3FD5s9BEEjx5Pyg==}
    engines: {node: '>=10'}

  sinon@21.0.0:
    resolution: {integrity: sha512-TOgRcwFPbfGtpqvZw+hyqJDvqfapr1qUlOizROIk4bBLjlsjlB00Pg6wMFXNtJRpu+eCZuVOaLatG7M8105kAw==}

  slash@5.1.0:
    resolution: {integrity: sha512-ZA6oR3T/pEyuqwMgAKT0/hAv8oAXckzbkmR0UkUosQ+Mc4RxGoJkRmwHgHufaenlyAgE1Mxgpdcrf75y6XcnDg==}
    engines: {node: '>=14.16'}

  slice-ansi@4.0.0:
    resolution: {integrity: sha512-qMCMfhY040cVHT43K9BFygqYbUPFZKHOg7K73mtTWJRb8pyP3fzf4Ixd5SzdEJQ6MRUg/WBnOLxghZtKKurENQ==}
    engines: {node: '>=10'}

  spdx-correct@3.2.0:
    resolution: {integrity: sha512-kN9dJbvnySHULIluDHy32WHRUu3Og7B9sbY7tsFLctQkIqnMh3hErYgdMjTYuqmcXX+lK5T1lnUt3G7zNswmZA==}

  spdx-exceptions@2.5.0:
    resolution: {integrity: sha512-PiU42r+xO4UbUS1buo3LPJkjlO7430Xn5SVAhdpzzsPHsjbYVflnnFdATgabnLude+Cqu25p6N+g2lw/PFsa4w==}

  spdx-expression-parse@3.0.1:
    resolution: {integrity: sha512-cbqHunsQWnJNE6KhVSMsMeH5H/L9EpymbzqTQ3uLwNCLZ1Q481oWaofqH7nO6V07xlXwY6PhQdQ2IedWx/ZK4Q==}

  spdx-license-ids@3.0.22:
    resolution: {integrity: sha512-4PRT4nh1EImPbt2jASOKHX7PB7I+e4IWNLvkKFDxNhJlfjbYlleYQh285Z/3mPTHSAK/AvdMmw5BNNuYH8ShgQ==}

  sprintf-js@1.0.3:
    resolution: {integrity: sha512-D9cPgkvLlV3t3IzL0D0YLvGA9Ahk4PcvVwUbN0dSGr1aP0Nrt4AEnTUbuGvquEC0mA64Gqt1fzirlRs5ibXx8g==}

  stdin-discarder@0.2.2:
    resolution: {integrity: sha512-UhDfHmA92YAlNnCfhmq0VeNL5bDbiZGg7sZ2IvPsXubGkiNa9EC+tUTsjBRsYUAz87btI6/1wf4XoVvQ3uRnmQ==}
    engines: {node: '>=18'}

  string-width@4.2.3:
    resolution: {integrity: sha512-wKyQRQpjJ0sIp62ErSZdGsjMJWsap5oRNihHhu6G7JVO/9jIB6UyevL+tXuOqrng8j/cxKTWyWUwvSTriiZz/g==}
    engines: {node: '>=8'}

  string-width@5.1.2:
    resolution: {integrity: sha512-HnLOCR3vjcY8beoNLtcjZ5/nxn2afmME6lhrDrebokqMap+XbeW8n9TXpPDOqdGK5qcI3oT0GKTW6wC7EMiVqA==}
    engines: {node: '>=12'}

  string-width@7.2.0:
    resolution: {integrity: sha512-tsaTIkKW9b4N+AEj+SVA+WhJzV7/zMhcSu78mLKWSk7cXMOSHsBKFWUs0fWwq8QyK3MgJBQRX6Gbi4kYbdvGkQ==}
    engines: {node: '>=18'}

  string_decoder@1.1.1:
    resolution: {integrity: sha512-n/ShnvDi6FHbbVfviro+WojiFzv+s8MPMHBczVePfUpDJLwoLT0ht1l4YwBCbi8pJAveEEdnkHyPyTP/mzRfwg==}

  string_decoder@1.3.0:
    resolution: {integrity: sha512-hkRX8U1WjJFd8LsDJ2yQ/wWWxaopEsABU1XfkM8A+j0+85JAGppt16cr1Whg6KIbb4okU6Mql6BOj+uup/wKeA==}

  strip-ansi@6.0.1:
    resolution: {integrity: sha512-Y38VPSHcqkFrCpFnQ9vuSXmquuv5oXOKpGeT6aGrr3o3Gc9AlVa6JBfUSOCnbxGGZF+/0ooI7KrPuUSztUdU5A==}
    engines: {node: '>=8'}

  strip-ansi@7.1.0:
    resolution: {integrity: sha512-iq6eVVI64nQQTRYq2KtEg2d2uU7LElhTJwsH4YzIHZshxlgZms/wIc4VoDQTlG/IvVIrBKG06CrZnp0qv7hkcQ==}
    engines: {node: '>=12'}

  strip-json-comments@2.0.1:
    resolution: {integrity: sha512-4gB8na07fecVVkOI6Rs4e7T6NOTki5EmL7TUduTs6bu3EdnSycntVJ4re8kgZA+wx9IueI2Y11bfbgwtzuE0KQ==}
    engines: {node: '>=0.10.0'}

  strip-json-comments@3.1.1:
    resolution: {integrity: sha512-6fPc+R4ihwqP6N/aIv2f1gMH8lOVtWQHoqC4yK6oSDVVocumAsfCqjkXnqiYMhmMwS/mEHLp7Vehlt3ql6lEig==}
    engines: {node: '>=8'}

  structured-source@4.0.0:
    resolution: {integrity: sha512-qGzRFNJDjFieQkl/sVOI2dUjHKRyL9dAJi2gCPGJLbJHBIkyOHxjuocpIEfbLioX+qSJpvbYdT49/YCdMznKxA==}

  supports-color@7.2.0:
    resolution: {integrity: sha512-qpCAvRl9stuOHveKsn7HncJRvv501qIacKzQlO/+Lwxc9+0q2wLyv4Dfvt80/DPn2pqOBsJdDiogXGR9+OvwRw==}
    engines: {node: '>=8'}

  supports-color@8.1.1:
    resolution: {integrity: sha512-MpUEN2OodtUzxvKQl72cUF7RQ5EiHsGvSsVG0ia9c5RbWGL2CI4C7EpPS8UTBIplnlzZiNuV56w+FuNxy3ty2Q==}
    engines: {node: '>=10'}

  supports-color@9.4.0:
    resolution: {integrity: sha512-VL+lNrEoIXww1coLPOmiEmK/0sGigko5COxI09KzHc2VJXJsQ37UaQ+8quuxjDeA7+KnLGTWRyOXSLLR2Wb4jw==}
    engines: {node: '>=12'}

  supports-hyperlinks@3.2.0:
    resolution: {integrity: sha512-zFObLMyZeEwzAoKCyu1B91U79K2t7ApXuQfo8OuxwXLDgcKxuwM+YvcbIhm6QWqz7mHUH1TVytR1PwVVjEuMig==}
    engines: {node: '>=14.18'}

  supports-preserve-symlinks-flag@1.0.0:
    resolution: {integrity: sha512-ot0WnXS9fgdkgIcePe6RHNk1WA8+muPa6cSjeR3V8K27q9BB1rTE3R1p7Hv0z1ZyAc8s6Vvv8DIyWf681MAt0w==}
    engines: {node: '>= 0.4'}

  table@6.9.0:
    resolution: {integrity: sha512-9kY+CygyYM6j02t5YFHbNz2FN5QmYGv9zAjVp4lCDjlCw7amdckXlEt/bjMhUIfj4ThGRE4gCUH5+yGnNuPo5A==}
    engines: {node: '>=10.0.0'}

  tapable@2.2.3:
    resolution: {integrity: sha512-ZL6DDuAlRlLGghwcfmSn9sK3Hr6ArtyudlSAiCqQ6IfE+b+HHbydbYDIG15IfS5do+7XQQBdBiubF/cV2dnDzg==}
    engines: {node: '>=6'}

  tar-fs@2.1.3:
    resolution: {integrity: sha512-090nwYJDmlhwFwEW3QQl+vaNnxsO2yVsd45eTKRBzSzu+hlb1w2K9inVq5b0ngXuLVqQ4ApvsUHHnu/zQNkWAg==}

  tar-stream@2.2.0:
    resolution: {integrity: sha512-ujeqbceABgwMZxEJnk2HDY2DlnUZ+9oEcb1KzTVfYHio0UE6dG71n60d8D2I4qNvleWrrXpmjpt7vZeF1LnMZQ==}
    engines: {node: '>=6'}

  terminal-link@4.0.0:
    resolution: {integrity: sha512-lk+vH+MccxNqgVqSnkMVKx4VLJfnLjDBGzH16JVZjKE2DoxP57s6/vt6JmXV5I3jBcfGrxNrYtC+mPtU7WJztA==}
    engines: {node: '>=18'}

  test-exclude@6.0.0:
    resolution: {integrity: sha512-cAGWPIyOHU6zlmg88jwm7VRyXnMN7iV68OGAbYDk/Mh/xC/pzVPlQtY6ngoIH/5/tciuhGfvESU8GrHrcxD56w==}
    engines: {node: '>=8'}

  test-exclude@7.0.1:
    resolution: {integrity: sha512-pFYqmTw68LXVjeWJMST4+borgQP2AyMNbg1BpZh9LbyhUeNkeaPF9gzfPGUAnSMV3qPYdWUwDIjjCLiSDOl7vg==}
    engines: {node: '>=18'}

  text-table@0.2.0:
    resolution: {integrity: sha512-N+8UisAXDGk8PFXP4HAzVR9nbfmVJ3zYLAWiTIoqC5v5isinhr+r5uaO8+7r3BMfuNIufIsA7RdpVgacC2cSpw==}

  textextensions@6.11.0:
    resolution: {integrity: sha512-tXJwSr9355kFJI3lbCkPpUH5cP8/M0GGy2xLO34aZCjMXBaK3SoPnZwr/oWmo1FdCnELcs4npdCIOFtq9W3ruQ==}
    engines: {node: '>=4'}

  tmp@0.2.5:
    resolution: {integrity: sha512-voyz6MApa1rQGUxT3E+BK7/ROe8itEx7vD8/HEvt4xwXucvQ5G5oeEiHkmHZJuBO21RpOf+YYm9MOivj709jow==}
    engines: {node: '>=14.14'}

  to-regex-range@5.0.1:
    resolution: {integrity: sha512-65P7iz6X5yEr1cwcgvQxbbIw7Uk3gOy5dIdtZ4rDveLqhrdJP+Li/Hx6tyK0NEb+2GCyneCMJiGqrADCSNk8sQ==}
    engines: {node: '>=8.0'}

  ts-api-utils@2.1.0:
    resolution: {integrity: sha512-CUgTZL1irw8u29bzrOD/nH85jqyc74D6SshFgujOIA7osm2Rz7dYH77agkx7H4FBNxDq7Cjf+IjaX/8zwFW+ZQ==}
    engines: {node: '>=18.12'}
    peerDependencies:
      typescript: '>=4.8.4'

  tslib@2.8.1:
    resolution: {integrity: sha512-oJFu94HQb+KVduSUQL7wnpmqnfmLsOA/nAh6b6EH0wCEoK0/mPeXU6c3wKDV83MkOuHPRHtSXKKU99IBazS/2w==}

  tunnel-agent@0.6.0:
    resolution: {integrity: sha512-McnNiV1l8RYeY8tBgEpuodCC1mLUdbSN+CYBL7kJsJNInOP8UjDDEwdk6Mw60vdLLrr5NHKZhMAOSrR2NZuQ+w==}

  tunnel@0.0.6:
    resolution: {integrity: sha512-1h/Lnq9yajKY2PEbBadPXj3VxsDDu844OnaAo52UVmIzIvwwtBPIuNvkjuzBlTWpfJyUbG3ez0KSBibQkj4ojg==}
    engines: {node: '>=0.6.11 <=0.7.0 || >=0.7.3'}

  type-check@0.4.0:
    resolution: {integrity: sha512-XleUoc9uwGXqjWwXaUTZAmzMcFZ5858QA2vvx1Ur5xIcixXIP+8LnFDgRplU30us6teqdlskFfu+ae4K79Ooew==}
    engines: {node: '>= 0.8.0'}

  type-detect@4.0.8:
    resolution: {integrity: sha512-0fr/mIH1dlO+x7TlcMy+bIDqKPsw/70tVyeHW787goQjhmqaZe10uwLujubK9q9Lg6Fiho1KUKDYz0Z7k7g5/g==}
    engines: {node: '>=4'}

  type-detect@4.1.0:
    resolution: {integrity: sha512-Acylog8/luQ8L7il+geoSxhEkazvkslg7PSNKOX59mbB9cOveP5aq9h74Y7YU8yDpJwetzQQrfIwtf4Wp4LKcw==}
    engines: {node: '>=4'}

  type-fest@4.41.0:
    resolution: {integrity: sha512-TeTSQ6H5YHvpqVwBRcnLDCBnDOHWYu7IvGbHT6N8AOymcr9PJGjc1GTtiWZTYg0NCgYwvnYWEkVChQAr9bjfwA==}
    engines: {node: '>=16'}

  typed-rest-client@1.8.11:
    resolution: {integrity: sha512-5UvfMpd1oelmUPRbbaVnq+rHP7ng2cE4qoQkQeAqxRL6PklkxsM0g32/HL0yfvruK6ojQ5x8EE+HF4YV6DtuCA==}

  typescript@5.9.2:
    resolution: {integrity: sha512-CWBzXQrc/qOkhidw1OzBTQuYRbfyxDXJMVJ1XNwUHGROVmuaeiEm3OslpZ1RV96d7SKKjZKrSJu3+t/xlw3R9A==}
    engines: {node: '>=14.17'}
    hasBin: true

  uc.micro@2.1.0:
    resolution: {integrity: sha512-ARDJmphmdvUk6Glw7y9DQ2bFkKBHwQHLi2lsaH6PPmz/Ka9sFOBsBluozhDltWmnv9u/cF6Rt87znRTPV+yp/A==}

  underscore@1.13.7:
    resolution: {integrity: sha512-GMXzWtsc57XAtguZgaQViUOzs0KTkk8ojr3/xAxXLITqf/3EMwxC0inyETfDFjH/Krbhuep0HNbbjI9i/q3F3g==}

  undici-types@7.10.0:
    resolution: {integrity: sha512-t5Fy/nfn+14LuOc2KNYg75vZqClpAiqscVvMygNnlsHBFpSXdJaYtXMcdNLpl/Qvc3P2cB3s6lOV51nqsFq4ag==}

  undici@7.15.0:
    resolution: {integrity: sha512-7oZJCPvvMvTd0OlqWsIxTuItTpJBpU1tcbVl24FMn3xt3+VSunwUasmfPJRE57oNO1KsZ4PgA1xTdAX4hq8NyQ==}
    engines: {node: '>=20.18.1'}

  unicorn-magic@0.1.0:
    resolution: {integrity: sha512-lRfVq8fE8gz6QMBuDM6a+LO3IAzTi05H6gCVaUpir2E1Rwpo4ZUog45KpNXKC/Mn3Yb9UDuHumeFTo9iV/D9FQ==}
    engines: {node: '>=18'}

  unicorn-magic@0.3.0:
    resolution: {integrity: sha512-+QBBXBCvifc56fsbuxZQ6Sic3wqqc3WWaqxs58gvJrcOuN83HGTCwz3oS5phzU9LthRNE9VrJCFCLUgHeeFnfA==}
    engines: {node: '>=18'}

  universalify@2.0.1:
    resolution: {integrity: sha512-gptHNQghINnc/vTGIk0SOFGFNXw7JVrlRUtConJRlvaw6DuX0wO5Jeko9sWrMBhh+PsYAZ7oXAiOnf/UKogyiw==}
    engines: {node: '>= 10.0.0'}

  uri-js@4.4.1:
    resolution: {integrity: sha512-7rKUyy33Q1yc98pQ1DAmLtwX109F7TIfWlW1Ydo8Wl1ii1SeHieeh0HHfPeL2fMXK6z0s8ecKs9frCuLJvndBg==}

  url-join@4.0.1:
    resolution: {integrity: sha512-jk1+QP6ZJqyOiuEI9AEWQfju/nB2Pw466kbA0LEZljHwKeMgd9WrAEgEGxjPDD2+TNbbb37rTyhEfrCXfuKXnA==}

  util-deprecate@1.0.2:
    resolution: {integrity: sha512-EPD5q1uXyFxJpCrLnCc1nHnq3gOa6DZBocAIiI2TaSCA7VCJ1UJDMagCzIkXNsUYfD1daK//LTEQ8xiIbrHtcw==}

  uuid@8.3.2:
    resolution: {integrity: sha512-+NYs2QeMWy+GWFOEm9xnn6HCDp0l7QBD7ml8zLUmJ+93Q5NF0NocErnwkTkXVFNiX3/fpC6afS8Dhb/gz7R7eg==}
    hasBin: true

  v8-to-istanbul@9.3.0:
    resolution: {integrity: sha512-kiGUalWN+rgBJ/1OHZsBtU4rXZOfj/7rKQxULKlIzwzQSvMJUUNgPwJEEh7gU6xEVxC0ahoOBvN2YI8GH6FNgA==}
    engines: {node: '>=10.12.0'}

  validate-npm-package-license@3.0.4:
    resolution: {integrity: sha512-DpKm2Ui/xN7/HQKCtpZxoRWBhZ9Z0kqtygG8XCgNQ8ZlDnxuQmWhj566j8fN4Cu3/JmbhsDo7fcAJq4s9h27Ew==}

  version-range@4.15.0:
    resolution: {integrity: sha512-Ck0EJbAGxHwprkzFO966t4/5QkRuzh+/I1RxhLgUKKwEn+Cd8NwM60mE3AqBZg5gYODoXW0EFsQvbZjRlvdqbg==}
    engines: {node: '>=4'}

  vscode-jsonrpc@8.2.0:
    resolution: {integrity: sha512-C+r0eKJUIfiDIfwJhria30+TYWPtuHJXHtI7J0YlOmKAo7ogxP20T0zxB7HZQIFhIyvoBPwWskjxrvAtfjyZfA==}
    engines: {node: '>=14.0.0'}

  vscode-languageclient@9.0.1:
    resolution: {integrity: sha512-JZiimVdvimEuHh5olxhxkht09m3JzUGwggb5eRUkzzJhZ2KjCN0nh55VfiED9oez9DyF8/fz1g1iBV3h+0Z2EA==}
    engines: {vscode: ^1.82.0}

  vscode-languageserver-protocol@3.17.5:
    resolution: {integrity: sha512-mb1bvRJN8SVznADSGWM9u/b07H7Ecg0I3OgXDuLdn307rl/J3A9YD6/eYOssqhecL27hK1IPZAsaqh00i/Jljg==}

  vscode-languageserver-types@3.17.5:
    resolution: {integrity: sha512-Ld1VelNuX9pdF39h2Hgaeb5hEZM2Z3jUrrMgWQAu82jMtZp7p3vJT3BzToKtZI7NgQssZje5o0zryOrhQvzQAg==}

  whatwg-encoding@3.1.1:
    resolution: {integrity: sha512-6qN4hJdMwfYBtE3YBTTHhoeuUrDBPZmbQaxWAqSALV/MeEnR5z1xd8UKud2RAkFoPkmB+hli1TZSnyi84xz1vQ==}
    engines: {node: '>=18'}

  whatwg-mimetype@4.0.0:
    resolution: {integrity: sha512-QaKxh0eNIi2mE9p2vEdzfagOKHCcj1pJ56EEHGQOVxp8r9/iszLUUV7v89x9O1p/T+NlTM5W7jW6+cz4Fq1YVg==}
    engines: {node: '>=18'}

  which@2.0.2:
    resolution: {integrity: sha512-BLI3Tl1TW3Pvl70l3yq3Y64i+awpwXqsGBYWkkqMtnbXgrMD+yj7rhW0kuEDxzJaYXGjEW5ogapKNMEKNMjibA==}
    engines: {node: '>= 8'}
    hasBin: true

  which@5.0.0:
    resolution: {integrity: sha512-JEdGzHwwkrbWoGOlIHqQ5gtprKGOenpDHpxE9zVR1bWbOtYRyPPHMe9FaP6x61CmNaTThSkb0DAJte5jD+DmzQ==}
    engines: {node: ^18.17.0 || >=20.5.0}
    hasBin: true

  word-wrap@1.2.5:
    resolution: {integrity: sha512-BN22B5eaMMI9UMtjrGd5g5eCYPpCPDUy0FJXbYsaT5zYxjFOckS53SQDE3pWkVoWpHXVb3BrYcEN4Twa55B5cA==}
    engines: {node: '>=0.10.0'}

  workerpool@9.3.3:
    resolution: {integrity: sha512-slxCaKbYjEdFT/o2rH9xS1hf4uRDch1w7Uo+apxhZ+sf/1d9e0ZVkn42kPNGP2dgjIx6YFvSevj0zHvbWe2jdw==}

  wrap-ansi@7.0.0:
    resolution: {integrity: sha512-YVGIj2kamLSTxw6NsZjoBxfSwsn0ycdesmc4p+Q21c5zPuZ1pl+NfxVdxPtdHvmNVOQ6XSYG4AUtyt/Fi7D16Q==}
    engines: {node: '>=10'}

  wrap-ansi@8.1.0:
    resolution: {integrity: sha512-si7QWI6zUMq56bESFvagtmzMdGOtoxfR+Sez11Mobfc7tm+VkUckk9bW2UeffTGVUbOksxmSw0AA2gs8g71NCQ==}
    engines: {node: '>=12'}

  wrappy@1.0.2:
    resolution: {integrity: sha512-l4Sp/DRseor9wL6EvV2+TuQn63dMkPjZ/sp9XkghTEbV9KlPS1xUsZ3u7/IQO4wxtcFB4bgpQPRcR3QCvezPcQ==}

  wsl-utils@0.1.0:
    resolution: {integrity: sha512-h3Fbisa2nKGPxCpm89Hk33lBLsnaGBvctQopaBSOW/uIs6FTe1ATyAnKFJrzVs9vpGdsTe73WF3V4lIsk4Gacw==}
    engines: {node: '>=18'}

  xml2js@0.5.0:
    resolution: {integrity: sha512-drPFnkQJik/O+uPKpqSgr22mpuFHqKdbS835iAQrUC73L2F5WkboIRd63ai/2Yg6I1jzifPFKH2NTK+cfglkIA==}
    engines: {node: '>=4.0.0'}

  xmlbuilder@11.0.1:
    resolution: {integrity: sha512-fDlsI/kFEx7gLvbecc0/ohLG50fugQp8ryHzMTuW9vSa1GJ0XYWKnhsUx7oie3G98+r56aTQIUB4kht42R3JvA==}
    engines: {node: '>=4.0'}

  y18n@5.0.8:
    resolution: {integrity: sha512-0pfFzegeDWJHJIAmTLRP2DwHjdF5s7jo9tuztdQxAhINCdvS+3nGINqPd00AphqJR/0LhANUS6/+7SCb98YOfA==}
    engines: {node: '>=10'}

  yallist@4.0.0:
    resolution: {integrity: sha512-3wdGidZyq5PB084XLES5TpOSRA3wjXAlIWMhum2kRcv/41Sn2emQ0dycQW4uZXLejwKvg6EsvbdlVL+FYEct7A==}

  yargs-parser@21.1.1:
    resolution: {integrity: sha512-tVpsJW7DdjecAiFpbIB1e3qxIQsE6NoPc5/eTdrbbIC4h0LVsWhnoa3g+m2HclBIujHzsxZ4VJVA+GUuc2/LBw==}
    engines: {node: '>=12'}

  yargs-unparser@2.0.0:
    resolution: {integrity: sha512-7pRTIA9Qc1caZ0bZ6RYRGbHJthJWuakf+WmHK0rVeLkNrrGhfoabBNdue6kdINI6r4if7ocq9aD/n7xwKOdzOA==}
    engines: {node: '>=10'}

  yargs@17.7.2:
    resolution: {integrity: sha512-7dSzzRQ++CKnNI/krKnYRV7JKKPUXMEh61soaHKg9mrWEhzFWhFnxPxGl+69cD1Ou63C13NUPCnmIcrvqCuM6w==}
    engines: {node: '>=12'}

  yauzl-promise@4.0.0:
    resolution: {integrity: sha512-/HCXpyHXJQQHvFq9noqrjfa/WpQC2XYs3vI7tBiAi4QiIU1knvYhZGaO1QPjwIVMdqflxbmwgMXtYeaRiAE0CA==}
    engines: {node: '>=16'}

  yauzl@2.10.0:
    resolution: {integrity: sha512-p4a9I6X6nu6IhoGmBqAcbJy1mlC4j27vEPZX9F4L4/vZT3Lyq1VkFHw/V/PUcB9Buo+DG3iHkT0x3Qya58zc3g==}

  yazl@2.5.1:
    resolution: {integrity: sha512-phENi2PLiHnHb6QBVot+dJnaAZ0xosj7p3fWl+znIjBDlnMI2PsZCJZ306BPTFOaHf5qdDEI8x5qFrSOBN5vrw==}

  yocto-queue@0.1.0:
    resolution: {integrity: sha512-rVksvsnNCdJ/ohGc6xgPwyN8eheCxsiLM8mxuE/t/mOVqJewPuO1miLpTHQiRgTKCLexL4MeAFVagts7HmNZ2Q==}
    engines: {node: '>=10'}

  zod@4.1.5:
    resolution: {integrity: sha512-rcUUZqlLJgBC33IT3PNMgsCq6TzLQEG/Ei/KTCU0PedSWRMAXoOUN+4t/0H+Q8bdnLPdqUYnvboJT0bn/229qg==}

snapshots:

  '@azu/format-text@1.0.2': {}

  '@azu/style-format@1.0.1':
    dependencies:
      '@azu/format-text': 1.0.2

  '@azure/abort-controller@2.1.2':
    dependencies:
      tslib: 2.8.1

  '@azure/core-auth@1.10.0':
    dependencies:
      '@azure/abort-controller': 2.1.2
      '@azure/core-util': 1.13.0
      tslib: 2.8.1
    transitivePeerDependencies:
      - supports-color

  '@azure/core-client@1.10.0':
    dependencies:
      '@azure/abort-controller': 2.1.2
      '@azure/core-auth': 1.10.0
      '@azure/core-rest-pipeline': 1.22.0
      '@azure/core-tracing': 1.3.0
      '@azure/core-util': 1.13.0
      '@azure/logger': 1.3.0
      tslib: 2.8.1
    transitivePeerDependencies:
      - supports-color

  '@azure/core-rest-pipeline@1.22.0':
    dependencies:
      '@azure/abort-controller': 2.1.2
      '@azure/core-auth': 1.10.0
      '@azure/core-tracing': 1.3.0
      '@azure/core-util': 1.13.0
      '@azure/logger': 1.3.0
      '@typespec/ts-http-runtime': 0.3.0
      tslib: 2.8.1
    transitivePeerDependencies:
      - supports-color

  '@azure/core-tracing@1.3.0':
    dependencies:
      tslib: 2.8.1

  '@azure/core-util@1.13.0':
    dependencies:
      '@azure/abort-controller': 2.1.2
      '@typespec/ts-http-runtime': 0.3.0
      tslib: 2.8.1
    transitivePeerDependencies:
      - supports-color

  '@azure/identity@4.11.1':
    dependencies:
      '@azure/abort-controller': 2.1.2
      '@azure/core-auth': 1.10.0
      '@azure/core-client': 1.10.0
      '@azure/core-rest-pipeline': 1.22.0
      '@azure/core-tracing': 1.3.0
      '@azure/core-util': 1.13.0
      '@azure/logger': 1.3.0
      '@azure/msal-browser': 4.21.1
      '@azure/msal-node': 3.7.3
      open: 10.2.0
      tslib: 2.8.1
    transitivePeerDependencies:
      - supports-color

  '@azure/logger@1.3.0':
    dependencies:
      '@typespec/ts-http-runtime': 0.3.0
      tslib: 2.8.1
    transitivePeerDependencies:
      - supports-color

  '@azure/msal-browser@4.21.1':
    dependencies:
      '@azure/msal-common': 15.12.0

  '@azure/msal-common@15.12.0': {}

  '@azure/msal-node@3.7.3':
    dependencies:
      '@azure/msal-common': 15.12.0
      jsonwebtoken: 9.0.2
      uuid: 8.3.2

  '@babel/code-frame@7.27.1':
    dependencies:
      '@babel/helper-validator-identifier': 7.27.1
      js-tokens: 4.0.0
      picocolors: 1.1.1

  '@babel/helper-validator-identifier@7.27.1': {}

  '@bcoe/v8-coverage@0.2.3': {}

  '@bcoe/v8-coverage@1.0.2': {}

  '@emnapi/core@1.5.0':
    dependencies:
      '@emnapi/wasi-threads': 1.1.0
      tslib: 2.8.1
    optional: true

  '@emnapi/runtime@1.5.0':
    dependencies:
      tslib: 2.8.1
    optional: true

  '@emnapi/wasi-threads@1.1.0':
    dependencies:
      tslib: 2.8.1
    optional: true

  '@esbuild/aix-ppc64@0.25.9':
    optional: true

  '@esbuild/android-arm64@0.25.9':
    optional: true

  '@esbuild/android-arm@0.25.9':
    optional: true

  '@esbuild/android-x64@0.25.9':
    optional: true

  '@esbuild/darwin-arm64@0.25.9':
    optional: true

  '@esbuild/darwin-x64@0.25.9':
    optional: true

  '@esbuild/freebsd-arm64@0.25.9':
    optional: true

  '@esbuild/freebsd-x64@0.25.9':
    optional: true

  '@esbuild/linux-arm64@0.25.9':
    optional: true

  '@esbuild/linux-arm@0.25.9':
    optional: true

  '@esbuild/linux-ia32@0.25.9':
    optional: true

  '@esbuild/linux-loong64@0.25.9':
    optional: true

  '@esbuild/linux-mips64el@0.25.9':
    optional: true

  '@esbuild/linux-ppc64@0.25.9':
    optional: true

  '@esbuild/linux-riscv64@0.25.9':
    optional: true

  '@esbuild/linux-s390x@0.25.9':
    optional: true

  '@esbuild/linux-x64@0.25.9':
    optional: true

  '@esbuild/netbsd-arm64@0.25.9':
    optional: true

  '@esbuild/netbsd-x64@0.25.9':
    optional: true

  '@esbuild/openbsd-arm64@0.25.9':
    optional: true

  '@esbuild/openbsd-x64@0.25.9':
    optional: true

  '@esbuild/openharmony-arm64@0.25.9':
    optional: true

  '@esbuild/sunos-x64@0.25.9':
    optional: true

  '@esbuild/win32-arm64@0.25.9':
    optional: true

  '@esbuild/win32-ia32@0.25.9':
    optional: true

  '@esbuild/win32-x64@0.25.9':
    optional: true

  '@eslint-community/eslint-utils@4.7.0(eslint@9.34.0)':
    dependencies:
      eslint: 9.34.0
      eslint-visitor-keys: 3.4.3

  '@eslint-community/regexpp@4.12.1': {}

  '@eslint/config-array@0.21.0':
    dependencies:
      '@eslint/object-schema': 2.1.6
      debug: 4.4.1(supports-color@8.1.1)
      minimatch: 3.1.2
    transitivePeerDependencies:
      - supports-color

  '@eslint/config-helpers@0.3.1': {}

  '@eslint/core@0.15.2':
    dependencies:
      '@types/json-schema': 7.0.15

  '@eslint/eslintrc@3.3.1':
    dependencies:
      ajv: 6.12.6
      debug: 4.4.1(supports-color@8.1.1)
      espree: 10.4.0
      globals: 14.0.0
      ignore: 5.3.2
      import-fresh: 3.3.1
      js-yaml: 4.1.0
      minimatch: 3.1.2
      strip-json-comments: 3.1.1
    transitivePeerDependencies:
      - supports-color

  '@eslint/js@9.34.0': {}

  '@eslint/object-schema@2.1.6': {}

  '@eslint/plugin-kit@0.3.5':
    dependencies:
      '@eslint/core': 0.15.2
      levn: 0.4.1

  '@humanfs/core@0.19.1': {}

  '@humanfs/node@0.16.6':
    dependencies:
      '@humanfs/core': 0.19.1
      '@humanwhocodes/retry': 0.3.1

  '@humanwhocodes/module-importer@1.0.1': {}

  '@humanwhocodes/retry@0.3.1': {}

  '@humanwhocodes/retry@0.4.3': {}

  '@isaacs/balanced-match@4.0.1': {}

  '@isaacs/brace-expansion@5.0.0':
    dependencies:
      '@isaacs/balanced-match': 4.0.1

  '@isaacs/cliui@8.0.2':
    dependencies:
      string-width: 5.1.2
      string-width-cjs: string-width@4.2.3
      strip-ansi: 7.1.0
      strip-ansi-cjs: strip-ansi@6.0.1
      wrap-ansi: 8.1.0
      wrap-ansi-cjs: wrap-ansi@7.0.0

  '@istanbuljs/schema@0.1.3': {}

  '@jridgewell/resolve-uri@3.1.2': {}

  '@jridgewell/sourcemap-codec@1.5.5': {}

  '@jridgewell/trace-mapping@0.3.30':
    dependencies:
      '@jridgewell/resolve-uri': 3.1.2
      '@jridgewell/sourcemap-codec': 1.5.5

  '@napi-rs/wasm-runtime@0.2.12':
    dependencies:
      '@emnapi/core': 1.5.0
      '@emnapi/runtime': 1.5.0
      '@tybys/wasm-util': 0.10.0
    optional: true

  '@node-rs/crc32-android-arm-eabi@1.10.6':
    optional: true

  '@node-rs/crc32-android-arm64@1.10.6':
    optional: true

  '@node-rs/crc32-darwin-arm64@1.10.6':
    optional: true

  '@node-rs/crc32-darwin-x64@1.10.6':
    optional: true

  '@node-rs/crc32-freebsd-x64@1.10.6':
    optional: true

  '@node-rs/crc32-linux-arm-gnueabihf@1.10.6':
    optional: true

  '@node-rs/crc32-linux-arm64-gnu@1.10.6':
    optional: true

  '@node-rs/crc32-linux-arm64-musl@1.10.6':
    optional: true

  '@node-rs/crc32-linux-x64-gnu@1.10.6':
    optional: true

  '@node-rs/crc32-linux-x64-musl@1.10.6':
    optional: true

  '@node-rs/crc32-wasm32-wasi@1.10.6':
    dependencies:
      '@napi-rs/wasm-runtime': 0.2.12
    optional: true

  '@node-rs/crc32-win32-arm64-msvc@1.10.6':
    optional: true

  '@node-rs/crc32-win32-ia32-msvc@1.10.6':
    optional: true

  '@node-rs/crc32-win32-x64-msvc@1.10.6':
    optional: true

  '@node-rs/crc32@1.10.6':
    optionalDependencies:
      '@node-rs/crc32-android-arm-eabi': 1.10.6
      '@node-rs/crc32-android-arm64': 1.10.6
      '@node-rs/crc32-darwin-arm64': 1.10.6
      '@node-rs/crc32-darwin-x64': 1.10.6
      '@node-rs/crc32-freebsd-x64': 1.10.6
      '@node-rs/crc32-linux-arm-gnueabihf': 1.10.6
      '@node-rs/crc32-linux-arm64-gnu': 1.10.6
      '@node-rs/crc32-linux-arm64-musl': 1.10.6
      '@node-rs/crc32-linux-x64-gnu': 1.10.6
      '@node-rs/crc32-linux-x64-musl': 1.10.6
      '@node-rs/crc32-wasm32-wasi': 1.10.6
      '@node-rs/crc32-win32-arm64-msvc': 1.10.6
      '@node-rs/crc32-win32-ia32-msvc': 1.10.6
      '@node-rs/crc32-win32-x64-msvc': 1.10.6

  '@nodelib/fs.scandir@2.1.5':
    dependencies:
      '@nodelib/fs.stat': 2.0.5
      run-parallel: 1.2.0

  '@nodelib/fs.stat@2.0.5': {}

  '@nodelib/fs.walk@1.2.8':
    dependencies:
      '@nodelib/fs.scandir': 2.1.5
      fastq: 1.19.1

  '@pkgjs/parseargs@0.11.0':
    optional: true

  '@secretlint/config-creator@10.2.2':
    dependencies:
      '@secretlint/types': 10.2.2

  '@secretlint/config-loader@10.2.2':
    dependencies:
      '@secretlint/profiler': 10.2.2
      '@secretlint/resolver': 10.2.2
      '@secretlint/types': 10.2.2
      ajv: 8.17.1
      debug: 4.4.1(supports-color@8.1.1)
      rc-config-loader: 4.1.3
    transitivePeerDependencies:
      - supports-color

  '@secretlint/core@10.2.2':
    dependencies:
      '@secretlint/profiler': 10.2.2
      '@secretlint/types': 10.2.2
      debug: 4.4.1(supports-color@8.1.1)
      structured-source: 4.0.0
    transitivePeerDependencies:
      - supports-color

  '@secretlint/formatter@10.2.2':
    dependencies:
      '@secretlint/resolver': 10.2.2
      '@secretlint/types': 10.2.2
      '@textlint/linter-formatter': 15.2.2
      '@textlint/module-interop': 15.2.2
      '@textlint/types': 15.2.2
      chalk: 5.6.0
      debug: 4.4.1(supports-color@8.1.1)
      pluralize: 8.0.0
      strip-ansi: 7.1.0
      table: 6.9.0
      terminal-link: 4.0.0
    transitivePeerDependencies:
      - supports-color

  '@secretlint/node@10.2.2':
    dependencies:
      '@secretlint/config-loader': 10.2.2
      '@secretlint/core': 10.2.2
      '@secretlint/formatter': 10.2.2
      '@secretlint/profiler': 10.2.2
      '@secretlint/source-creator': 10.2.2
      '@secretlint/types': 10.2.2
      debug: 4.4.1(supports-color@8.1.1)
      p-map: 7.0.3
    transitivePeerDependencies:
      - supports-color

  '@secretlint/profiler@10.2.2': {}

  '@secretlint/resolver@10.2.2': {}

  '@secretlint/secretlint-formatter-sarif@10.2.2':
    dependencies:
      node-sarif-builder: 3.2.0

  '@secretlint/secretlint-rule-no-dotenv@10.2.2':
    dependencies:
      '@secretlint/types': 10.2.2

  '@secretlint/secretlint-rule-preset-recommend@10.2.2': {}

  '@secretlint/source-creator@10.2.2':
    dependencies:
      '@secretlint/types': 10.2.2
      istextorbinary: 9.5.0

  '@secretlint/types@10.2.2': {}

  '@sindresorhus/merge-streams@2.3.0': {}

  '@sinonjs/commons@3.0.1':
    dependencies:
      type-detect: 4.0.8

  '@sinonjs/fake-timers@13.0.5':
    dependencies:
      '@sinonjs/commons': 3.0.1

  '@sinonjs/samsam@8.0.3':
    dependencies:
      '@sinonjs/commons': 3.0.1
      type-detect: 4.1.0

  '@textlint/ast-node-types@15.2.2': {}

  '@textlint/linter-formatter@15.2.2':
    dependencies:
      '@azu/format-text': 1.0.2
      '@azu/style-format': 1.0.1
      '@textlint/module-interop': 15.2.2
      '@textlint/resolver': 15.2.2
      '@textlint/types': 15.2.2
      chalk: 4.1.2
      debug: 4.4.1(supports-color@8.1.1)
      js-yaml: 3.14.1
      lodash: 4.17.21
      pluralize: 2.0.0
      string-width: 4.2.3
      strip-ansi: 6.0.1
      table: 6.9.0
      text-table: 0.2.0
    transitivePeerDependencies:
      - supports-color

  '@textlint/module-interop@15.2.2': {}

  '@textlint/resolver@15.2.2': {}

  '@textlint/types@15.2.2':
    dependencies:
      '@textlint/ast-node-types': 15.2.2

  '@tybys/wasm-util@0.10.0':
    dependencies:
      tslib: 2.8.1
    optional: true

  '@types/estree@1.0.8': {}

  '@types/istanbul-lib-coverage@2.0.6': {}

  '@types/json-schema@7.0.15': {}

  '@types/mocha@10.0.10': {}

  '@types/node@24.3.0':
    dependencies:
      undici-types: 7.10.0

  '@types/normalize-package-data@2.4.4': {}

  '@types/proxyquire@1.3.31': {}

  '@types/sarif@2.1.7': {}

  '@types/sinon@17.0.4':
    dependencies:
      '@types/sinonjs__fake-timers': 8.1.5

  '@types/sinonjs__fake-timers@8.1.5': {}

  '@types/vscode@1.103.0': {}

  '@typescript-eslint/eslint-plugin@8.41.0(@typescript-eslint/parser@8.41.0(eslint@9.34.0)(typescript@5.9.2))(eslint@9.34.0)(typescript@5.9.2)':
    dependencies:
      '@eslint-community/regexpp': 4.12.1
      '@typescript-eslint/parser': 8.41.0(eslint@9.34.0)(typescript@5.9.2)
      '@typescript-eslint/scope-manager': 8.41.0
      '@typescript-eslint/type-utils': 8.41.0(eslint@9.34.0)(typescript@5.9.2)
      '@typescript-eslint/utils': 8.41.0(eslint@9.34.0)(typescript@5.9.2)
      '@typescript-eslint/visitor-keys': 8.41.0
      eslint: 9.34.0
      graphemer: 1.4.0
      ignore: 7.0.5
      natural-compare: 1.4.0
      ts-api-utils: 2.1.0(typescript@5.9.2)
      typescript: 5.9.2
    transitivePeerDependencies:
      - supports-color

  '@typescript-eslint/parser@8.41.0(eslint@9.34.0)(typescript@5.9.2)':
    dependencies:
      '@typescript-eslint/scope-manager': 8.41.0
      '@typescript-eslint/types': 8.41.0
      '@typescript-eslint/typescript-estree': 8.41.0(typescript@5.9.2)
      '@typescript-eslint/visitor-keys': 8.41.0
      debug: 4.4.1(supports-color@8.1.1)
      eslint: 9.34.0
      typescript: 5.9.2
    transitivePeerDependencies:
      - supports-color

  '@typescript-eslint/project-service@8.41.0(typescript@5.9.2)':
    dependencies:
      '@typescript-eslint/tsconfig-utils': 8.41.0(typescript@5.9.2)
      '@typescript-eslint/types': 8.41.0
      debug: 4.4.1(supports-color@8.1.1)
      typescript: 5.9.2
    transitivePeerDependencies:
      - supports-color

  '@typescript-eslint/scope-manager@8.41.0':
    dependencies:
      '@typescript-eslint/types': 8.41.0
      '@typescript-eslint/visitor-keys': 8.41.0

  '@typescript-eslint/tsconfig-utils@8.41.0(typescript@5.9.2)':
    dependencies:
      typescript: 5.9.2

  '@typescript-eslint/type-utils@8.41.0(eslint@9.34.0)(typescript@5.9.2)':
    dependencies:
      '@typescript-eslint/types': 8.41.0
      '@typescript-eslint/typescript-estree': 8.41.0(typescript@5.9.2)
      '@typescript-eslint/utils': 8.41.0(eslint@9.34.0)(typescript@5.9.2)
      debug: 4.4.1(supports-color@8.1.1)
      eslint: 9.34.0
      ts-api-utils: 2.1.0(typescript@5.9.2)
      typescript: 5.9.2
    transitivePeerDependencies:
      - supports-color

  '@typescript-eslint/types@8.41.0': {}

  '@typescript-eslint/typescript-estree@8.41.0(typescript@5.9.2)':
    dependencies:
      '@typescript-eslint/project-service': 8.41.0(typescript@5.9.2)
      '@typescript-eslint/tsconfig-utils': 8.41.0(typescript@5.9.2)
      '@typescript-eslint/types': 8.41.0
      '@typescript-eslint/visitor-keys': 8.41.0
      debug: 4.4.1(supports-color@8.1.1)
      fast-glob: 3.3.3
      is-glob: 4.0.3
      minimatch: 9.0.5
      semver: 7.7.2
      ts-api-utils: 2.1.0(typescript@5.9.2)
      typescript: 5.9.2
    transitivePeerDependencies:
      - supports-color

  '@typescript-eslint/utils@8.41.0(eslint@9.34.0)(typescript@5.9.2)':
    dependencies:
      '@eslint-community/eslint-utils': 4.7.0(eslint@9.34.0)
      '@typescript-eslint/scope-manager': 8.41.0
      '@typescript-eslint/types': 8.41.0
      '@typescript-eslint/typescript-estree': 8.41.0(typescript@5.9.2)
      eslint: 9.34.0
      typescript: 5.9.2
    transitivePeerDependencies:
      - supports-color

  '@typescript-eslint/visitor-keys@8.41.0':
    dependencies:
      '@typescript-eslint/types': 8.41.0
      eslint-visitor-keys: 4.2.1

  '@typespec/ts-http-runtime@0.3.0':
    dependencies:
      http-proxy-agent: 7.0.2
      https-proxy-agent: 7.0.6
      tslib: 2.8.1
    transitivePeerDependencies:
      - supports-color

  '@vscode/test-cli@0.0.11':
    dependencies:
      '@types/mocha': 10.0.10
      c8: 9.1.0
      chokidar: 3.6.0
      enhanced-resolve: 5.18.3
      glob: 10.4.5
      minimatch: 9.0.5
      mocha: 11.7.1
      supports-color: 9.4.0
      yargs: 17.7.2

  '@vscode/test-electron@2.5.2':
    dependencies:
      http-proxy-agent: 7.0.2
      https-proxy-agent: 7.0.6
      jszip: 3.10.1
      ora: 8.2.0
      semver: 7.7.2
    transitivePeerDependencies:
      - supports-color

  '@vscode/vsce-sign-alpine-arm64@2.0.5':
    optional: true

  '@vscode/vsce-sign-alpine-x64@2.0.5':
    optional: true

  '@vscode/vsce-sign-darwin-arm64@2.0.5':
    optional: true

  '@vscode/vsce-sign-darwin-x64@2.0.5':
    optional: true

  '@vscode/vsce-sign-linux-arm64@2.0.5':
    optional: true

  '@vscode/vsce-sign-linux-arm@2.0.5':
    optional: true

  '@vscode/vsce-sign-linux-x64@2.0.5':
    optional: true

  '@vscode/vsce-sign-win32-arm64@2.0.5':
    optional: true

  '@vscode/vsce-sign-win32-x64@2.0.5':
    optional: true

  '@vscode/vsce-sign@2.0.6':
    optionalDependencies:
      '@vscode/vsce-sign-alpine-arm64': 2.0.5
      '@vscode/vsce-sign-alpine-x64': 2.0.5
      '@vscode/vsce-sign-darwin-arm64': 2.0.5
      '@vscode/vsce-sign-darwin-x64': 2.0.5
      '@vscode/vsce-sign-linux-arm': 2.0.5
      '@vscode/vsce-sign-linux-arm64': 2.0.5
      '@vscode/vsce-sign-linux-x64': 2.0.5
      '@vscode/vsce-sign-win32-arm64': 2.0.5
      '@vscode/vsce-sign-win32-x64': 2.0.5

  '@vscode/vsce@3.6.0':
    dependencies:
      '@azure/identity': 4.11.1
      '@secretlint/node': 10.2.2
      '@secretlint/secretlint-formatter-sarif': 10.2.2
      '@secretlint/secretlint-rule-no-dotenv': 10.2.2
      '@secretlint/secretlint-rule-preset-recommend': 10.2.2
      '@vscode/vsce-sign': 2.0.6
      azure-devops-node-api: 12.5.0
      chalk: 4.1.2
      cheerio: 1.1.2
      cockatiel: 3.2.1
      commander: 12.1.0
      form-data: 4.0.4
      glob: 11.0.3
      hosted-git-info: 4.1.0
      jsonc-parser: 3.3.1
      leven: 3.1.0
      markdown-it: 14.1.0
      mime: 1.6.0
      minimatch: 3.1.2
      parse-semver: 1.1.1
      read: 1.0.7
      secretlint: 10.2.2
      semver: 7.7.2
      tmp: 0.2.5
      typed-rest-client: 1.8.11
      url-join: 4.0.1
      xml2js: 0.5.0
      yauzl: 2.10.0
      yazl: 2.5.1
    optionalDependencies:
      keytar: 7.9.0
    transitivePeerDependencies:
      - supports-color

  acorn-jsx@5.3.2(acorn@8.15.0):
    dependencies:
      acorn: 8.15.0

  acorn@8.15.0: {}

  agent-base@7.1.4: {}

  ajv@6.12.6:
    dependencies:
      fast-deep-equal: 3.1.3
      fast-json-stable-stringify: 2.1.0
      json-schema-traverse: 0.4.1
      uri-js: 4.4.1

  ajv@8.17.1:
    dependencies:
      fast-deep-equal: 3.1.3
      fast-uri: 3.1.0
      json-schema-traverse: 1.0.0
      require-from-string: 2.0.2

  ansi-escapes@7.0.0:
    dependencies:
      environment: 1.1.0

  ansi-regex@5.0.1: {}

  ansi-regex@6.2.0: {}

  ansi-styles@4.3.0:
    dependencies:
      color-convert: 2.0.1

  ansi-styles@6.2.1: {}

  anymatch@3.1.3:
    dependencies:
      normalize-path: 3.0.0
      picomatch: 2.3.1

  argparse@1.0.10:
    dependencies:
      sprintf-js: 1.0.3

  argparse@2.0.1: {}

  astral-regex@2.0.0: {}

  asynckit@0.4.0: {}

  azure-devops-node-api@12.5.0:
    dependencies:
      tunnel: 0.0.6
      typed-rest-client: 1.8.11

  balanced-match@1.0.2: {}

  base64-js@1.5.1:
    optional: true

  binary-extensions@2.3.0: {}

  binaryextensions@6.11.0:
    dependencies:
      editions: 6.22.0

  bl@4.1.0:
    dependencies:
      buffer: 5.7.1
      inherits: 2.0.4
      readable-stream: 3.6.2
    optional: true

  boolbase@1.0.0: {}

  boundary@2.0.0: {}

  brace-expansion@1.1.12:
    dependencies:
      balanced-match: 1.0.2
      concat-map: 0.0.1

  brace-expansion@2.0.2:
    dependencies:
      balanced-match: 1.0.2

  braces@3.0.3:
    dependencies:
      fill-range: 7.1.1

  browser-stdout@1.3.1: {}

  buffer-crc32@0.2.13: {}

  buffer-equal-constant-time@1.0.1: {}

  buffer@5.7.1:
    dependencies:
      base64-js: 1.5.1
      ieee754: 1.2.1
    optional: true

  bundle-name@4.1.0:
    dependencies:
      run-applescript: 7.0.0

  c8@10.1.3:
    dependencies:
      '@bcoe/v8-coverage': 1.0.2
      '@istanbuljs/schema': 0.1.3
      find-up: 5.0.0
      foreground-child: 3.3.1
      istanbul-lib-coverage: 3.2.2
      istanbul-lib-report: 3.0.1
      istanbul-reports: 3.2.0
      test-exclude: 7.0.1
      v8-to-istanbul: 9.3.0
      yargs: 17.7.2
      yargs-parser: 21.1.1

  c8@9.1.0:
    dependencies:
      '@bcoe/v8-coverage': 0.2.3
      '@istanbuljs/schema': 0.1.3
      find-up: 5.0.0
      foreground-child: 3.3.1
      istanbul-lib-coverage: 3.2.2
      istanbul-lib-report: 3.0.1
      istanbul-reports: 3.2.0
      test-exclude: 6.0.0
      v8-to-istanbul: 9.3.0
      yargs: 17.7.2
      yargs-parser: 21.1.1

  call-bind-apply-helpers@1.0.2:
    dependencies:
      es-errors: 1.3.0
      function-bind: 1.1.2

  call-bound@1.0.4:
    dependencies:
      call-bind-apply-helpers: 1.0.2
      get-intrinsic: 1.3.0

  callsites@3.1.0: {}

  camelcase@6.3.0: {}

  chalk@4.1.2:
    dependencies:
      ansi-styles: 4.3.0
      supports-color: 7.2.0

  chalk@5.6.0: {}

  cheerio-select@2.1.0:
    dependencies:
      boolbase: 1.0.0
      css-select: 5.2.2
      css-what: 6.2.2
      domelementtype: 2.3.0
      domhandler: 5.0.3
      domutils: 3.2.2

  cheerio@1.1.2:
    dependencies:
      cheerio-select: 2.1.0
      dom-serializer: 2.0.0
      domhandler: 5.0.3
      domutils: 3.2.2
      encoding-sniffer: 0.2.1
      htmlparser2: 10.0.0
      parse5: 7.3.0
      parse5-htmlparser2-tree-adapter: 7.1.0
      parse5-parser-stream: 7.1.2
      undici: 7.15.0
      whatwg-mimetype: 4.0.0

  chokidar@3.6.0:
    dependencies:
      anymatch: 3.1.3
      braces: 3.0.3
      glob-parent: 5.1.2
      is-binary-path: 2.1.0
      is-glob: 4.0.3
      normalize-path: 3.0.0
      readdirp: 3.6.0
    optionalDependencies:
      fsevents: 2.3.3

  chokidar@4.0.3:
    dependencies:
      readdirp: 4.1.2

  chownr@1.1.4:
    optional: true

  ci-info@2.0.0: {}

  cli-cursor@5.0.0:
    dependencies:
      restore-cursor: 5.1.0

  cli-spinners@2.9.2: {}

  cliui@8.0.1:
    dependencies:
      string-width: 4.2.3
      strip-ansi: 6.0.1
      wrap-ansi: 7.0.0

  cockatiel@3.2.1: {}

  color-convert@2.0.1:
    dependencies:
      color-name: 1.1.4

  color-name@1.1.4: {}

  combined-stream@1.0.8:
    dependencies:
      delayed-stream: 1.0.0

  commander@12.1.0: {}

  commander@6.2.1: {}

  concat-map@0.0.1: {}

  convert-source-map@2.0.0: {}

  core-util-is@1.0.3: {}

  cross-spawn@7.0.6:
    dependencies:
      path-key: 3.1.1
      shebang-command: 2.0.0
      which: 2.0.2

  css-select@5.2.2:
    dependencies:
      boolbase: 1.0.0
      css-what: 6.2.2
      domhandler: 5.0.3
      domutils: 3.2.2
      nth-check: 2.1.1

  css-what@6.2.2: {}

  debug@4.4.1(supports-color@8.1.1):
    dependencies:
      ms: 2.1.3
    optionalDependencies:
      supports-color: 8.1.1

  decamelize@4.0.0: {}

  decompress-response@6.0.0:
    dependencies:
      mimic-response: 3.1.0
    optional: true

  deep-extend@0.6.0:
    optional: true

  deep-is@0.1.4: {}

  default-browser-id@5.0.0: {}

  default-browser@5.2.1:
    dependencies:
      bundle-name: 4.1.0
      default-browser-id: 5.0.0

  define-data-property@1.1.4:
    dependencies:
      es-define-property: 1.0.1
      es-errors: 1.3.0
      gopd: 1.2.0

  define-lazy-prop@3.0.0: {}

  define-properties@1.2.1:
    dependencies:
      define-data-property: 1.1.4
      has-property-descriptors: 1.0.2
      object-keys: 1.1.1

  delayed-stream@1.0.0: {}

  detect-libc@2.0.4:
    optional: true

  diff@7.0.0: {}

  dom-serializer@2.0.0:
    dependencies:
      domelementtype: 2.3.0
      domhandler: 5.0.3
      entities: 4.5.0

  domelementtype@2.3.0: {}

  domhandler@5.0.3:
    dependencies:
      domelementtype: 2.3.0

  domutils@3.2.2:
    dependencies:
      dom-serializer: 2.0.0
      domelementtype: 2.3.0
      domhandler: 5.0.3

  dunder-proto@1.0.1:
    dependencies:
      call-bind-apply-helpers: 1.0.2
      es-errors: 1.3.0
      gopd: 1.2.0

  eastasianwidth@0.2.0: {}

  ecdsa-sig-formatter@1.0.11:
    dependencies:
      safe-buffer: 5.2.1

  editions@6.22.0:
    dependencies:
      version-range: 4.15.0

  emoji-regex@10.5.0: {}

  emoji-regex@8.0.0: {}

  emoji-regex@9.2.2: {}

  encoding-sniffer@0.2.1:
    dependencies:
      iconv-lite: 0.6.3
      whatwg-encoding: 3.1.1

  end-of-stream@1.4.5:
    dependencies:
      once: 1.4.0
    optional: true

  enhanced-resolve@5.18.3:
    dependencies:
      graceful-fs: 4.2.11
      tapable: 2.2.3

  entities@4.5.0: {}

  entities@6.0.1: {}

  environment@1.1.0: {}

  es-define-property@1.0.1: {}

  es-errors@1.3.0: {}

  es-object-atoms@1.1.1:
    dependencies:
      es-errors: 1.3.0

  es-set-tostringtag@2.1.0:
    dependencies:
      es-errors: 1.3.0
      get-intrinsic: 1.3.0
      has-tostringtag: 1.0.2
      hasown: 2.0.2

  esbuild@0.25.9:
    optionalDependencies:
      '@esbuild/aix-ppc64': 0.25.9
      '@esbuild/android-arm': 0.25.9
      '@esbuild/android-arm64': 0.25.9
      '@esbuild/android-x64': 0.25.9
      '@esbuild/darwin-arm64': 0.25.9
      '@esbuild/darwin-x64': 0.25.9
      '@esbuild/freebsd-arm64': 0.25.9
      '@esbuild/freebsd-x64': 0.25.9
      '@esbuild/linux-arm': 0.25.9
      '@esbuild/linux-arm64': 0.25.9
      '@esbuild/linux-ia32': 0.25.9
      '@esbuild/linux-loong64': 0.25.9
      '@esbuild/linux-mips64el': 0.25.9
      '@esbuild/linux-ppc64': 0.25.9
      '@esbuild/linux-riscv64': 0.25.9
      '@esbuild/linux-s390x': 0.25.9
      '@esbuild/linux-x64': 0.25.9
      '@esbuild/netbsd-arm64': 0.25.9
      '@esbuild/netbsd-x64': 0.25.9
      '@esbuild/openbsd-arm64': 0.25.9
      '@esbuild/openbsd-x64': 0.25.9
      '@esbuild/openharmony-arm64': 0.25.9
      '@esbuild/sunos-x64': 0.25.9
      '@esbuild/win32-arm64': 0.25.9
      '@esbuild/win32-ia32': 0.25.9
      '@esbuild/win32-x64': 0.25.9

  escalade@3.2.0: {}

  escape-string-regexp@4.0.0: {}

  eslint-scope@8.4.0:
    dependencies:
      esrecurse: 4.3.0
      estraverse: 5.3.0

  eslint-visitor-keys@3.4.3: {}

  eslint-visitor-keys@4.2.1: {}

  eslint@9.34.0:
    dependencies:
      '@eslint-community/eslint-utils': 4.7.0(eslint@9.34.0)
      '@eslint-community/regexpp': 4.12.1
      '@eslint/config-array': 0.21.0
      '@eslint/config-helpers': 0.3.1
      '@eslint/core': 0.15.2
      '@eslint/eslintrc': 3.3.1
      '@eslint/js': 9.34.0
      '@eslint/plugin-kit': 0.3.5
      '@humanfs/node': 0.16.6
      '@humanwhocodes/module-importer': 1.0.1
      '@humanwhocodes/retry': 0.4.3
      '@types/estree': 1.0.8
      '@types/json-schema': 7.0.15
      ajv: 6.12.6
      chalk: 4.1.2
      cross-spawn: 7.0.6
      debug: 4.4.1(supports-color@8.1.1)
      escape-string-regexp: 4.0.0
      eslint-scope: 8.4.0
      eslint-visitor-keys: 4.2.1
      espree: 10.4.0
      esquery: 1.6.0
      esutils: 2.0.3
      fast-deep-equal: 3.1.3
      file-entry-cache: 8.0.0
      find-up: 5.0.0
      glob-parent: 6.0.2
      ignore: 5.3.2
      imurmurhash: 0.1.4
      is-glob: 4.0.3
      json-stable-stringify-without-jsonify: 1.0.1
      lodash.merge: 4.6.2
      minimatch: 3.1.2
      natural-compare: 1.4.0
      optionator: 0.9.4
    transitivePeerDependencies:
      - supports-color

  espree@10.4.0:
    dependencies:
      acorn: 8.15.0
      acorn-jsx: 5.3.2(acorn@8.15.0)
      eslint-visitor-keys: 4.2.1

  esprima@4.0.1: {}

  esquery@1.6.0:
    dependencies:
      estraverse: 5.3.0

  esrecurse@4.3.0:
    dependencies:
      estraverse: 5.3.0

  estraverse@5.3.0: {}

  esutils@2.0.3: {}

  expand-template@2.0.3:
    optional: true

  fast-deep-equal@3.1.3: {}

  fast-glob@3.3.3:
    dependencies:
      '@nodelib/fs.stat': 2.0.5
      '@nodelib/fs.walk': 1.2.8
      glob-parent: 5.1.2
      merge2: 1.4.1
      micromatch: 4.0.8

  fast-json-stable-stringify@2.1.0: {}

  fast-levenshtein@2.0.6: {}

  fast-uri@3.1.0: {}

  fastq@1.19.1:
    dependencies:
      reusify: 1.1.0

  fd-slicer@1.1.0:
    dependencies:
      pend: 1.2.0

  file-entry-cache@8.0.0:
    dependencies:
      flat-cache: 4.0.1

  fill-keys@1.0.2:
    dependencies:
      is-object: 1.0.2
      merge-descriptors: 1.0.3

  fill-range@7.1.1:
    dependencies:
      to-regex-range: 5.0.1

  find-up@5.0.0:
    dependencies:
      locate-path: 6.0.0
      path-exists: 4.0.0

  flat-cache@4.0.1:
    dependencies:
      flatted: 3.3.3
      keyv: 4.5.4

  flat@5.0.2: {}

  flatted@3.3.3: {}

  follow-redirects@1.15.11: {}

  foreground-child@3.3.1:
    dependencies:
      cross-spawn: 7.0.6
      signal-exit: 4.1.0

  form-data@4.0.4:
    dependencies:
      asynckit: 0.4.0
      combined-stream: 1.0.8
      es-set-tostringtag: 2.1.0
      hasown: 2.0.2
      mime-types: 2.1.35

  fs-constants@1.0.0:
    optional: true

  fs-extra@11.3.1:
    dependencies:
      graceful-fs: 4.2.11
      jsonfile: 6.2.0
      universalify: 2.0.1

  fs.realpath@1.0.0: {}

  fsevents@2.3.3:
    optional: true

  function-bind@1.1.2: {}

  get-caller-file@2.0.5: {}

  get-east-asian-width@1.3.0: {}

  get-intrinsic@1.3.0:
    dependencies:
      call-bind-apply-helpers: 1.0.2
      es-define-property: 1.0.1
      es-errors: 1.3.0
      es-object-atoms: 1.1.1
      function-bind: 1.1.2
      get-proto: 1.0.1
      gopd: 1.2.0
      has-symbols: 1.1.0
      hasown: 2.0.2
      math-intrinsics: 1.1.0

  get-proto@1.0.1:
    dependencies:
      dunder-proto: 1.0.1
      es-object-atoms: 1.1.1

  github-from-package@0.0.0:
    optional: true

  glob-parent@5.1.2:
    dependencies:
      is-glob: 4.0.3

  glob-parent@6.0.2:
    dependencies:
      is-glob: 4.0.3

  glob@10.4.5:
    dependencies:
      foreground-child: 3.3.1
      jackspeak: 3.4.3
      minimatch: 9.0.5
      minipass: 7.1.2
      package-json-from-dist: 1.0.1
      path-scurry: 1.11.1

  glob@11.0.3:
    dependencies:
      foreground-child: 3.3.1
      jackspeak: 4.1.1
      minimatch: 10.0.3
      minipass: 7.1.2
      package-json-from-dist: 1.0.1
      path-scurry: 2.0.0

  glob@7.2.3:
    dependencies:
      fs.realpath: 1.0.0
      inflight: 1.0.6
      inherits: 2.0.4
      minimatch: 3.1.2
      once: 1.4.0
      path-is-absolute: 1.0.1

  globals@14.0.0: {}

  globalthis@1.0.4:
    dependencies:
      define-properties: 1.2.1
      gopd: 1.2.0

  globby@14.1.0:
    dependencies:
      '@sindresorhus/merge-streams': 2.3.0
      fast-glob: 3.3.3
      ignore: 7.0.5
      path-type: 6.0.0
      slash: 5.1.0
      unicorn-magic: 0.3.0

  gopd@1.2.0: {}

  graceful-fs@4.2.11: {}

  graphemer@1.4.0: {}

  has-flag@4.0.0: {}

  has-property-descriptors@1.0.2:
    dependencies:
      es-define-property: 1.0.1

  has-symbols@1.1.0: {}

  has-tostringtag@1.0.2:
    dependencies:
      has-symbols: 1.1.0

  hasown@2.0.2:
    dependencies:
      function-bind: 1.1.2

  he@1.2.0: {}

  hosted-git-info@4.1.0:
    dependencies:
      lru-cache: 6.0.0

  hosted-git-info@7.0.2:
    dependencies:
      lru-cache: 10.4.3

  html-escaper@2.0.2: {}

  htmlparser2@10.0.0:
    dependencies:
      domelementtype: 2.3.0
      domhandler: 5.0.3
      domutils: 3.2.2
      entities: 6.0.1

  http-proxy-agent@7.0.2:
    dependencies:
      agent-base: 7.1.4
      debug: 4.4.1(supports-color@8.1.1)
    transitivePeerDependencies:
      - supports-color

  https-proxy-agent@7.0.6:
    dependencies:
      agent-base: 7.1.4
      debug: 4.4.1(supports-color@8.1.1)
    transitivePeerDependencies:
      - supports-color

  iconv-lite@0.6.3:
    dependencies:
      safer-buffer: 2.1.2

  ieee754@1.2.1:
    optional: true

  ignore@5.3.2: {}

  ignore@7.0.5: {}

  immediate@3.0.6: {}

  import-fresh@3.3.1:
    dependencies:
      parent-module: 1.0.1
      resolve-from: 4.0.0

  imurmurhash@0.1.4: {}

  index-to-position@1.1.0: {}

  inflight@1.0.6:
    dependencies:
      once: 1.4.0
      wrappy: 1.0.2

  inherits@2.0.4: {}

  ini@1.3.8:
    optional: true

  is-binary-path@2.1.0:
    dependencies:
      binary-extensions: 2.3.0

  is-ci@2.0.0:
    dependencies:
      ci-info: 2.0.0

  is-core-module@2.16.1:
    dependencies:
      hasown: 2.0.2

  is-docker@3.0.0: {}

  is-extglob@2.1.1: {}

  is-fullwidth-code-point@3.0.0: {}

  is-glob@4.0.3:
    dependencies:
      is-extglob: 2.1.1

  is-inside-container@1.0.0:
    dependencies:
      is-docker: 3.0.0

  is-interactive@2.0.0: {}

  is-it-type@5.1.3:
    dependencies:
      globalthis: 1.0.4

  is-number@7.0.0: {}

  is-object@1.0.2: {}

  is-plain-obj@2.1.0: {}

  is-unicode-supported@0.1.0: {}

  is-unicode-supported@1.3.0: {}

  is-unicode-supported@2.1.0: {}

  is-wsl@3.1.0:
    dependencies:
      is-inside-container: 1.0.0

  isarray@1.0.0: {}

  isexe@2.0.0: {}

  isexe@3.1.1: {}

  istanbul-lib-coverage@3.2.2: {}

  istanbul-lib-report@3.0.1:
    dependencies:
      istanbul-lib-coverage: 3.2.2
      make-dir: 4.0.0
      supports-color: 7.2.0

  istanbul-reports@3.2.0:
    dependencies:
      html-escaper: 2.0.2
      istanbul-lib-report: 3.0.1

  istextorbinary@9.5.0:
    dependencies:
      binaryextensions: 6.11.0
      editions: 6.22.0
      textextensions: 6.11.0

  jackspeak@3.4.3:
    dependencies:
      '@isaacs/cliui': 8.0.2
    optionalDependencies:
      '@pkgjs/parseargs': 0.11.0

  jackspeak@4.1.1:
    dependencies:
      '@isaacs/cliui': 8.0.2

  js-tokens@4.0.0: {}

  js-yaml@3.14.1:
    dependencies:
      argparse: 1.0.10
      esprima: 4.0.1

  js-yaml@4.1.0:
    dependencies:
      argparse: 2.0.1

  json-buffer@3.0.1: {}

  json-parse-even-better-errors@4.0.0: {}

  json-schema-traverse@0.4.1: {}

  json-schema-traverse@1.0.0: {}

  json-stable-stringify-without-jsonify@1.0.1: {}

  json5@2.2.3: {}

  jsonc-parser@3.3.1: {}

  jsonfile@6.2.0:
    dependencies:
      universalify: 2.0.1
    optionalDependencies:
      graceful-fs: 4.2.11

  jsonwebtoken@9.0.2:
    dependencies:
      jws: 3.2.2
      lodash.includes: 4.3.0
      lodash.isboolean: 3.0.3
      lodash.isinteger: 4.0.4
      lodash.isnumber: 3.0.3
      lodash.isplainobject: 4.0.6
      lodash.isstring: 4.0.1
      lodash.once: 4.1.1
      ms: 2.1.3
      semver: 7.7.2

  jszip@3.10.1:
    dependencies:
      lie: 3.3.0
      pako: 1.0.11
      readable-stream: 2.3.8
      setimmediate: 1.0.5

  jwa@1.4.2:
    dependencies:
      buffer-equal-constant-time: 1.0.1
      ecdsa-sig-formatter: 1.0.11
      safe-buffer: 5.2.1

  jws@3.2.2:
    dependencies:
      jwa: 1.4.2
      safe-buffer: 5.2.1

  keytar@7.9.0:
    dependencies:
      node-addon-api: 4.3.0
      prebuild-install: 7.1.3
    optional: true

  keyv@4.5.4:
    dependencies:
      json-buffer: 3.0.1

  leven@3.1.0: {}

  levn@0.4.1:
    dependencies:
      prelude-ls: 1.2.1
      type-check: 0.4.0

  lie@3.3.0:
    dependencies:
      immediate: 3.0.6

  linkify-it@5.0.0:
    dependencies:
      uc.micro: 2.1.0

  locate-path@6.0.0:
    dependencies:
      p-locate: 5.0.0

  lodash.includes@4.3.0: {}

  lodash.isboolean@3.0.3: {}

  lodash.isinteger@4.0.4: {}

  lodash.isnumber@3.0.3: {}

  lodash.isplainobject@4.0.6: {}

  lodash.isstring@4.0.1: {}

  lodash.merge@4.6.2: {}

  lodash.once@4.1.1: {}

  lodash.truncate@4.4.2: {}

  lodash@4.17.21: {}

  log-symbols@4.1.0:
    dependencies:
      chalk: 4.1.2
      is-unicode-supported: 0.1.0

  log-symbols@6.0.0:
    dependencies:
      chalk: 5.6.0
      is-unicode-supported: 1.3.0

  lru-cache@10.4.3: {}

  lru-cache@11.1.0: {}

  lru-cache@6.0.0:
    dependencies:
      yallist: 4.0.0

  make-dir@4.0.0:
    dependencies:
      semver: 7.7.2

  markdown-it@14.1.0:
    dependencies:
      argparse: 2.0.1
      entities: 4.5.0
      linkify-it: 5.0.0
      mdurl: 2.0.0
      punycode.js: 2.3.1
      uc.micro: 2.1.0

  math-intrinsics@1.1.0: {}

  mdurl@2.0.0: {}

  memorystream@0.3.1: {}

  merge-descriptors@1.0.3: {}

  merge2@1.4.1: {}

  micromatch@4.0.8:
    dependencies:
      braces: 3.0.3
      picomatch: 2.3.1

  mime-db@1.52.0: {}

  mime-types@2.1.35:
    dependencies:
      mime-db: 1.52.0

  mime@1.6.0: {}

  mimic-function@5.0.1: {}

  mimic-response@3.1.0:
    optional: true

  minimatch@10.0.3:
    dependencies:
      '@isaacs/brace-expansion': 5.0.0

  minimatch@3.1.2:
    dependencies:
      brace-expansion: 1.1.12

  minimatch@5.1.6:
    dependencies:
      brace-expansion: 2.0.2

  minimatch@9.0.5:
    dependencies:
      brace-expansion: 2.0.2

  minimist@1.2.8:
    optional: true

  minipass@7.1.2: {}

  mkdirp-classic@0.5.3:
    optional: true

  mocha@11.7.1:
    dependencies:
      browser-stdout: 1.3.1
      chokidar: 4.0.3
      debug: 4.4.1(supports-color@8.1.1)
      diff: 7.0.0
      escape-string-regexp: 4.0.0
      find-up: 5.0.0
      glob: 10.4.5
      he: 1.2.0
      js-yaml: 4.1.0
      log-symbols: 4.1.0
      minimatch: 9.0.5
      ms: 2.1.3
      picocolors: 1.1.1
      serialize-javascript: 6.0.2
      strip-json-comments: 3.1.1
      supports-color: 8.1.1
      workerpool: 9.3.3
      yargs: 17.7.2
      yargs-parser: 21.1.1
      yargs-unparser: 2.0.0

  module-not-found-error@1.0.1: {}

  ms@2.1.3: {}

  mute-stream@0.0.8: {}

  napi-build-utils@2.0.0:
    optional: true

  natural-compare@1.4.0: {}

  node-abi@3.75.0:
    dependencies:
      semver: 7.7.2
    optional: true

  node-addon-api@4.3.0:
    optional: true

  node-sarif-builder@3.2.0:
    dependencies:
      '@types/sarif': 2.1.7
      fs-extra: 11.3.1

  normalize-package-data@6.0.2:
    dependencies:
      hosted-git-info: 7.0.2
      semver: 7.7.2
      validate-npm-package-license: 3.0.4

  normalize-path@3.0.0: {}

  npm-normalize-package-bin@4.0.0: {}

  npm-run-all2@8.0.4:
    dependencies:
      ansi-styles: 6.2.1
      cross-spawn: 7.0.6
      memorystream: 0.3.1
      picomatch: 4.0.3
      pidtree: 0.6.0
      read-package-json-fast: 4.0.0
      shell-quote: 1.8.3
      which: 5.0.0

  nth-check@2.1.1:
    dependencies:
      boolbase: 1.0.0

  object-inspect@1.13.4: {}

  object-keys@1.1.1: {}

  once@1.4.0:
    dependencies:
      wrappy: 1.0.2

  onetime@7.0.0:
    dependencies:
      mimic-function: 5.0.1

  open@10.2.0:
    dependencies:
      default-browser: 5.2.1
      define-lazy-prop: 3.0.0
      is-inside-container: 1.0.0
      wsl-utils: 0.1.0

  optionator@0.9.4:
    dependencies:
      deep-is: 0.1.4
      fast-levenshtein: 2.0.6
      levn: 0.4.1
      prelude-ls: 1.2.1
      type-check: 0.4.0
      word-wrap: 1.2.5

  ora@8.2.0:
    dependencies:
      chalk: 5.6.0
      cli-cursor: 5.0.0
      cli-spinners: 2.9.2
      is-interactive: 2.0.0
      is-unicode-supported: 2.1.0
      log-symbols: 6.0.0
      stdin-discarder: 0.2.2
      string-width: 7.2.0
      strip-ansi: 7.1.0

  ovsx@0.10.5:
    dependencies:
      '@vscode/vsce': 3.6.0
      commander: 6.2.1
      follow-redirects: 1.15.11
      is-ci: 2.0.0
      leven: 3.1.0
      semver: 7.7.2
      tmp: 0.2.5
      yauzl-promise: 4.0.0
    transitivePeerDependencies:
      - debug
      - supports-color

  p-limit@3.1.0:
    dependencies:
      yocto-queue: 0.1.0

  p-locate@5.0.0:
    dependencies:
      p-limit: 3.1.0

  p-map@7.0.3: {}

  package-json-from-dist@1.0.1: {}

  pako@1.0.11: {}

  parent-module@1.0.1:
    dependencies:
      callsites: 3.1.0

  parse-json@8.3.0:
    dependencies:
      '@babel/code-frame': 7.27.1
      index-to-position: 1.1.0
      type-fest: 4.41.0

  parse-semver@1.1.1:
    dependencies:
      semver: 5.7.2

  parse5-htmlparser2-tree-adapter@7.1.0:
    dependencies:
      domhandler: 5.0.3
      parse5: 7.3.0

  parse5-parser-stream@7.1.2:
    dependencies:
      parse5: 7.3.0

  parse5@7.3.0:
    dependencies:
      entities: 6.0.1

  path-exists@4.0.0: {}

  path-is-absolute@1.0.1: {}

  path-key@3.1.1: {}

  path-parse@1.0.7: {}

  path-scurry@1.11.1:
    dependencies:
      lru-cache: 10.4.3
      minipass: 7.1.2

  path-scurry@2.0.0:
    dependencies:
      lru-cache: 11.1.0
      minipass: 7.1.2

  path-type@6.0.0: {}

  pend@1.2.0: {}

  picocolors@1.1.1: {}

  picomatch@2.3.1: {}

  picomatch@4.0.3: {}

  pidtree@0.6.0: {}

  pluralize@2.0.0: {}

  pluralize@8.0.0: {}

  prebuild-install@7.1.3:
    dependencies:
      detect-libc: 2.0.4
      expand-template: 2.0.3
      github-from-package: 0.0.0
      minimist: 1.2.8
      mkdirp-classic: 0.5.3
      napi-build-utils: 2.0.0
      node-abi: 3.75.0
      pump: 3.0.3
      rc: 1.2.8
      simple-get: 4.0.1
      tar-fs: 2.1.3
      tunnel-agent: 0.6.0
    optional: true

  prelude-ls@1.2.1: {}

  prettier@3.6.2: {}

  process-nextick-args@2.0.1: {}

  proxyquire@2.1.3:
    dependencies:
      fill-keys: 1.0.2
      module-not-found-error: 1.0.1
      resolve: 1.22.10

  pump@3.0.3:
    dependencies:
      end-of-stream: 1.4.5
      once: 1.4.0
    optional: true

  punycode.js@2.3.1: {}

  punycode@2.3.1: {}

  qs@6.14.0:
    dependencies:
      side-channel: 1.1.0

  queue-microtask@1.2.3: {}

  randombytes@2.1.0:
    dependencies:
      safe-buffer: 5.2.1

  rc-config-loader@4.1.3:
    dependencies:
      debug: 4.4.1(supports-color@8.1.1)
      js-yaml: 4.1.0
      json5: 2.2.3
      require-from-string: 2.0.2
    transitivePeerDependencies:
      - supports-color

  rc@1.2.8:
    dependencies:
      deep-extend: 0.6.0
      ini: 1.3.8
      minimist: 1.2.8
      strip-json-comments: 2.0.1
    optional: true

  read-package-json-fast@4.0.0:
    dependencies:
      json-parse-even-better-errors: 4.0.0
      npm-normalize-package-bin: 4.0.0

  read-pkg@9.0.1:
    dependencies:
      '@types/normalize-package-data': 2.4.4
      normalize-package-data: 6.0.2
      parse-json: 8.3.0
      type-fest: 4.41.0
      unicorn-magic: 0.1.0

  read@1.0.7:
    dependencies:
      mute-stream: 0.0.8

  readable-stream@2.3.8:
    dependencies:
      core-util-is: 1.0.3
      inherits: 2.0.4
      isarray: 1.0.0
      process-nextick-args: 2.0.1
      safe-buffer: 5.1.2
      string_decoder: 1.1.1
      util-deprecate: 1.0.2

  readable-stream@3.6.2:
    dependencies:
      inherits: 2.0.4
      string_decoder: 1.3.0
      util-deprecate: 1.0.2
    optional: true

  readdirp@3.6.0:
    dependencies:
      picomatch: 2.3.1

  readdirp@4.1.2: {}

  require-directory@2.1.1: {}

  require-from-string@2.0.2: {}

  resolve-from@4.0.0: {}

  resolve@1.22.10:
    dependencies:
      is-core-module: 2.16.1
      path-parse: 1.0.7
      supports-preserve-symlinks-flag: 1.0.0

  restore-cursor@5.1.0:
    dependencies:
      onetime: 7.0.0
      signal-exit: 4.1.0

  reusify@1.1.0: {}

  run-applescript@7.0.0: {}

  run-parallel@1.2.0:
    dependencies:
      queue-microtask: 1.2.3

  safe-buffer@5.1.2: {}

  safe-buffer@5.2.1: {}

  safer-buffer@2.1.2: {}

  sax@1.4.1: {}

  secretlint@10.2.2:
    dependencies:
      '@secretlint/config-creator': 10.2.2
      '@secretlint/formatter': 10.2.2
      '@secretlint/node': 10.2.2
      '@secretlint/profiler': 10.2.2
      debug: 4.4.1(supports-color@8.1.1)
      globby: 14.1.0
      read-pkg: 9.0.1
    transitivePeerDependencies:
      - supports-color

  semver-parser@4.1.8: {}

  semver@5.7.2: {}

  semver@7.7.2: {}

  serialize-javascript@6.0.2:
    dependencies:
      randombytes: 2.1.0

  setimmediate@1.0.5: {}

  shebang-command@2.0.0:
    dependencies:
      shebang-regex: 3.0.0

  shebang-regex@3.0.0: {}

  shell-quote@1.8.3: {}

  side-channel-list@1.0.0:
    dependencies:
      es-errors: 1.3.0
      object-inspect: 1.13.4

  side-channel-map@1.0.1:
    dependencies:
      call-bound: 1.0.4
      es-errors: 1.3.0
      get-intrinsic: 1.3.0
      object-inspect: 1.13.4

  side-channel-weakmap@1.0.2:
    dependencies:
      call-bound: 1.0.4
      es-errors: 1.3.0
      get-intrinsic: 1.3.0
      object-inspect: 1.13.4
      side-channel-map: 1.0.1

  side-channel@1.1.0:
    dependencies:
      es-errors: 1.3.0
      object-inspect: 1.13.4
      side-channel-list: 1.0.0
      side-channel-map: 1.0.1
      side-channel-weakmap: 1.0.2

  signal-exit@4.1.0: {}

  simple-concat@1.0.1:
    optional: true

  simple-get@4.0.1:
    dependencies:
      decompress-response: 6.0.0
      once: 1.4.0
      simple-concat: 1.0.1
    optional: true

  simple-invariant@2.0.1: {}

  sinon@21.0.0:
    dependencies:
      '@sinonjs/commons': 3.0.1
      '@sinonjs/fake-timers': 13.0.5
      '@sinonjs/samsam': 8.0.3
      diff: 7.0.0
      supports-color: 7.2.0

  slash@5.1.0: {}

  slice-ansi@4.0.0:
    dependencies:
      ansi-styles: 4.3.0
      astral-regex: 2.0.0
      is-fullwidth-code-point: 3.0.0

  spdx-correct@3.2.0:
    dependencies:
      spdx-expression-parse: 3.0.1
      spdx-license-ids: 3.0.22

  spdx-exceptions@2.5.0: {}

  spdx-expression-parse@3.0.1:
    dependencies:
      spdx-exceptions: 2.5.0
      spdx-license-ids: 3.0.22

  spdx-license-ids@3.0.22: {}

  sprintf-js@1.0.3: {}

  stdin-discarder@0.2.2: {}

  string-width@4.2.3:
    dependencies:
      emoji-regex: 8.0.0
      is-fullwidth-code-point: 3.0.0
      strip-ansi: 6.0.1

  string-width@5.1.2:
    dependencies:
      eastasianwidth: 0.2.0
      emoji-regex: 9.2.2
      strip-ansi: 7.1.0

  string-width@7.2.0:
    dependencies:
      emoji-regex: 10.5.0
      get-east-asian-width: 1.3.0
      strip-ansi: 7.1.0

  string_decoder@1.1.1:
    dependencies:
      safe-buffer: 5.1.2

  string_decoder@1.3.0:
    dependencies:
      safe-buffer: 5.2.1
    optional: true

  strip-ansi@6.0.1:
    dependencies:
      ansi-regex: 5.0.1

  strip-ansi@7.1.0:
    dependencies:
      ansi-regex: 6.2.0

  strip-json-comments@2.0.1:
    optional: true

  strip-json-comments@3.1.1: {}

  structured-source@4.0.0:
    dependencies:
      boundary: 2.0.0

  supports-color@7.2.0:
    dependencies:
      has-flag: 4.0.0

  supports-color@8.1.1:
    dependencies:
      has-flag: 4.0.0

  supports-color@9.4.0: {}

  supports-hyperlinks@3.2.0:
    dependencies:
      has-flag: 4.0.0
      supports-color: 7.2.0

  supports-preserve-symlinks-flag@1.0.0: {}

  table@6.9.0:
    dependencies:
      ajv: 8.17.1
      lodash.truncate: 4.4.2
      slice-ansi: 4.0.0
      string-width: 4.2.3
      strip-ansi: 6.0.1

  tapable@2.2.3: {}

  tar-fs@2.1.3:
    dependencies:
      chownr: 1.1.4
      mkdirp-classic: 0.5.3
      pump: 3.0.3
      tar-stream: 2.2.0
    optional: true

  tar-stream@2.2.0:
    dependencies:
      bl: 4.1.0
      end-of-stream: 1.4.5
      fs-constants: 1.0.0
      inherits: 2.0.4
      readable-stream: 3.6.2
    optional: true

  terminal-link@4.0.0:
    dependencies:
      ansi-escapes: 7.0.0
      supports-hyperlinks: 3.2.0

  test-exclude@6.0.0:
    dependencies:
      '@istanbuljs/schema': 0.1.3
      glob: 7.2.3
      minimatch: 3.1.2

  test-exclude@7.0.1:
    dependencies:
      '@istanbuljs/schema': 0.1.3
      glob: 10.4.5
      minimatch: 9.0.5

  text-table@0.2.0: {}

  textextensions@6.11.0:
    dependencies:
      editions: 6.22.0

  tmp@0.2.5: {}

  to-regex-range@5.0.1:
    dependencies:
      is-number: 7.0.0

  ts-api-utils@2.1.0(typescript@5.9.2):
    dependencies:
      typescript: 5.9.2

  tslib@2.8.1: {}

  tunnel-agent@0.6.0:
    dependencies:
      safe-buffer: 5.2.1
    optional: true

  tunnel@0.0.6: {}

  type-check@0.4.0:
    dependencies:
      prelude-ls: 1.2.1

  type-detect@4.0.8: {}

  type-detect@4.1.0: {}

  type-fest@4.41.0: {}

  typed-rest-client@1.8.11:
    dependencies:
      qs: 6.14.0
      tunnel: 0.0.6
      underscore: 1.13.7

  typescript@5.9.2: {}

  uc.micro@2.1.0: {}

  underscore@1.13.7: {}

  undici-types@7.10.0: {}

  undici@7.15.0: {}

  unicorn-magic@0.1.0: {}

  unicorn-magic@0.3.0: {}

  universalify@2.0.1: {}

  uri-js@4.4.1:
    dependencies:
      punycode: 2.3.1

  url-join@4.0.1: {}

  util-deprecate@1.0.2: {}

  uuid@8.3.2: {}

  v8-to-istanbul@9.3.0:
    dependencies:
      '@jridgewell/trace-mapping': 0.3.30
      '@types/istanbul-lib-coverage': 2.0.6
      convert-source-map: 2.0.0

  validate-npm-package-license@3.0.4:
    dependencies:
      spdx-correct: 3.2.0
      spdx-expression-parse: 3.0.1

  version-range@4.15.0: {}

  vscode-jsonrpc@8.2.0: {}

  vscode-languageclient@9.0.1:
    dependencies:
      minimatch: 5.1.6
      semver: 7.7.2
      vscode-languageserver-protocol: 3.17.5

  vscode-languageserver-protocol@3.17.5:
    dependencies:
      vscode-jsonrpc: 8.2.0
      vscode-languageserver-types: 3.17.5

  vscode-languageserver-types@3.17.5: {}

  whatwg-encoding@3.1.1:
    dependencies:
      iconv-lite: 0.6.3

  whatwg-mimetype@4.0.0: {}

  which@2.0.2:
    dependencies:
      isexe: 2.0.0

  which@5.0.0:
    dependencies:
      isexe: 3.1.1

  word-wrap@1.2.5: {}

  workerpool@9.3.3: {}

  wrap-ansi@7.0.0:
    dependencies:
      ansi-styles: 4.3.0
      string-width: 4.2.3
      strip-ansi: 6.0.1

  wrap-ansi@8.1.0:
    dependencies:
      ansi-styles: 6.2.1
      string-width: 5.1.2
      strip-ansi: 7.1.0

  wrappy@1.0.2: {}

  wsl-utils@0.1.0:
    dependencies:
      is-wsl: 3.1.0

  xml2js@0.5.0:
    dependencies:
      sax: 1.4.1
      xmlbuilder: 11.0.1

  xmlbuilder@11.0.1: {}

  y18n@5.0.8: {}

  yallist@4.0.0: {}

  yargs-parser@21.1.1: {}

  yargs-unparser@2.0.0:
    dependencies:
      camelcase: 6.3.0
      decamelize: 4.0.0
      flat: 5.0.2
      is-plain-obj: 2.1.0

  yargs@17.7.2:
    dependencies:
      cliui: 8.0.1
      escalade: 3.2.0
      get-caller-file: 2.0.5
      require-directory: 2.1.1
      string-width: 4.2.3
      y18n: 5.0.8
      yargs-parser: 21.1.1

  yauzl-promise@4.0.0:
    dependencies:
      '@node-rs/crc32': 1.10.6
      is-it-type: 5.1.3
      simple-invariant: 2.0.1

  yauzl@2.10.0:
    dependencies:
      buffer-crc32: 0.2.13
      fd-slicer: 1.1.0

  yazl@2.5.1:
    dependencies:
      buffer-crc32: 0.2.13

  yocto-queue@0.1.0: {}

  zod@4.1.5: {}<|MERGE_RESOLUTION|>--- conflicted
+++ resolved
@@ -15,11 +15,7 @@
         specifier: ^9.0.1
         version: 9.0.1
       zod:
-<<<<<<< HEAD
-        specifier: ^4.1.1
-=======
         specifier: ^4.1.5
->>>>>>> 2d51f907
         version: 4.1.5
     devDependencies:
       '@types/mocha':
@@ -38,17 +34,10 @@
         specifier: ^1.101.0
         version: 1.103.0
       '@typescript-eslint/eslint-plugin':
-<<<<<<< HEAD
-        specifier: ^8.40.0
-        version: 8.41.0(@typescript-eslint/parser@8.41.0(eslint@9.34.0)(typescript@5.9.2))(eslint@9.34.0)(typescript@5.9.2)
-      '@typescript-eslint/parser':
-        specifier: ^8.40.0
-=======
         specifier: ^8.41.0
         version: 8.41.0(@typescript-eslint/parser@8.41.0(eslint@9.34.0)(typescript@5.9.2))(eslint@9.34.0)(typescript@5.9.2)
       '@typescript-eslint/parser':
         specifier: ^8.41.0
->>>>>>> 2d51f907
         version: 8.41.0(eslint@9.34.0)(typescript@5.9.2)
       '@vscode/test-cli':
         specifier: ^0.0.11
