--- conflicted
+++ resolved
@@ -122,18 +122,6 @@
     resolution: {integrity: sha512-fCqPIfOcLE+CGqGPd66c8bZpwAji98tZ4JI9i/mlTNTlsIWslCfpg48s/ypyLxZTump5sypjrKn2/kY7q8oAbA==}
     engines: {node: '>=20.0.0'}
 
-<<<<<<< HEAD
-  '@azure/msal-browser@4.21.1':
-    resolution: {integrity: sha512-qGtzX3HJfJsOVeDcVrFZAYZoxLRjrW2lXzXqijgiBA5EtM9ud7F/EYgKKQ9TJU/WtE46szuZtQZx5vD4pEiknA==}
-    engines: {node: '>=0.8.0'}
-
-  '@azure/msal-common@15.12.0':
-    resolution: {integrity: sha512-4ucXbjVw8KJ5QBgnGJUeA07c8iznwlk5ioHIhI4ASXcXgcf2yRFhWzYOyWg/cI49LC9ekpFJeQtO3zjDTbl6TQ==}
-    engines: {node: '>=0.8.0'}
-
-  '@azure/msal-node@3.7.3':
-    resolution: {integrity: sha512-MoJxkKM/YpChfq4g2o36tElyzNUMG8mfD6u8NbuaPAsqfGpaw249khAcJYNoIOigUzRw45OjXCOrexE6ImdUxg==}
-=======
   '@azure/msal-browser@4.24.0':
     resolution: {integrity: sha512-BNoiUEx4olj16U9ZiquvIhG1dZBnwWSzSXiSclq/9qiFQXYeLOKqEaEv98+xLXJ3oLw9APwHTR1eY2Qk0v6XBQ==}
     engines: {node: '>=0.8.0'}
@@ -144,7 +132,6 @@
 
   '@azure/msal-node@3.8.0':
     resolution: {integrity: sha512-23BXm82Mp5XnRhrcd4mrHa0xuUNRp96ivu3nRatrfdAqjoeWAGyD0eEAafxAOHAEWWmdlyFK4ELFcdziXyw2sA==}
->>>>>>> d702b9a7
     engines: {node: '>=16'}
 
   '@babel/code-frame@7.27.1':
@@ -2250,13 +2237,8 @@
   undici-types@7.14.0:
     resolution: {integrity: sha512-QQiYxHuyZ9gQUIrmPo3IA+hUl4KYk8uSA7cHrcKd/l3p1OTpZcM0Tbp9x7FAtXdAYhlasd60ncPpgu6ihG6TOA==}
 
-<<<<<<< HEAD
-  undici@7.15.0:
-    resolution: {integrity: sha512-7oZJCPvvMvTd0OlqWsIxTuItTpJBpU1tcbVl24FMn3xt3+VSunwUasmfPJRE57oNO1KsZ4PgA1xTdAX4hq8NyQ==}
-=======
   undici@7.16.0:
     resolution: {integrity: sha512-QEg3HPMll0o3t2ourKwOeUAZ159Kn9mx5pnzHRQO8+Wixmh88YdZRiIwat0iNzNNXn0yoEtXJqFpyW7eM8BV7g==}
->>>>>>> d702b9a7
     engines: {node: '>=20.18.1'}
 
   unicorn-magic@0.1.0:
@@ -2458,13 +2440,8 @@
       '@azure/core-tracing': 1.3.1
       '@azure/core-util': 1.13.1
       '@azure/logger': 1.3.0
-<<<<<<< HEAD
-      '@azure/msal-browser': 4.21.1
-      '@azure/msal-node': 3.7.3
-=======
       '@azure/msal-browser': 4.24.0
       '@azure/msal-node': 3.8.0
->>>>>>> d702b9a7
       open: 10.2.0
       tslib: 2.8.1
     transitivePeerDependencies:
@@ -2477,17 +2454,6 @@
     transitivePeerDependencies:
       - supports-color
 
-<<<<<<< HEAD
-  '@azure/msal-browser@4.21.1':
-    dependencies:
-      '@azure/msal-common': 15.12.0
-
-  '@azure/msal-common@15.12.0': {}
-
-  '@azure/msal-node@3.7.3':
-    dependencies:
-      '@azure/msal-common': 15.12.0
-=======
   '@azure/msal-browser@4.24.0':
     dependencies:
       '@azure/msal-common': 15.13.0
@@ -2497,7 +2463,6 @@
   '@azure/msal-node@3.8.0':
     dependencies:
       '@azure/msal-common': 15.13.0
->>>>>>> d702b9a7
       jsonwebtoken: 9.0.2
       uuid: 8.3.2
 
@@ -2694,11 +2659,7 @@
     dependencies:
       '@emnapi/core': 1.5.0
       '@emnapi/runtime': 1.5.0
-<<<<<<< HEAD
-      '@tybys/wasm-util': 0.10.0
-=======
       '@tybys/wasm-util': 0.10.1
->>>>>>> d702b9a7
     optional: true
 
   '@node-rs/crc32-android-arm-eabi@1.10.6':
@@ -2808,13 +2769,8 @@
       '@textlint/linter-formatter': 15.2.2
       '@textlint/module-interop': 15.2.2
       '@textlint/types': 15.2.2
-<<<<<<< HEAD
-      chalk: 5.6.0
-      debug: 4.4.1(supports-color@8.1.1)
-=======
       chalk: 5.6.2
       debug: 4.4.3(supports-color@8.1.1)
->>>>>>> d702b9a7
       pluralize: 8.0.0
       strip-ansi: 7.1.2
       table: 6.9.0
@@ -3309,11 +3265,7 @@
       parse5: 7.3.0
       parse5-htmlparser2-tree-adapter: 7.1.0
       parse5-parser-stream: 7.1.2
-<<<<<<< HEAD
-      undici: 7.15.0
-=======
       undici: 7.16.0
->>>>>>> d702b9a7
       whatwg-mimetype: 4.0.0
 
   chokidar@3.6.0:
@@ -4744,11 +4696,7 @@
 
   undici-types@7.14.0: {}
 
-<<<<<<< HEAD
-  undici@7.15.0: {}
-=======
   undici@7.16.0: {}
->>>>>>> d702b9a7
 
   unicorn-magic@0.1.0: {}
 
