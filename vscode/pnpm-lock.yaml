--- conflicted
+++ resolved
@@ -31,13 +31,8 @@
         specifier: ^10.0.10
         version: 10.0.10
       '@types/node':
-<<<<<<< HEAD
-        specifier: ^24.3.0
-        version: 24.4.0
-=======
         specifier: ^24.7.0
         version: 24.7.0
->>>>>>> d702b9a7
       '@types/proxyquire':
         specifier: ^1.3.31
         version: 1.3.31
@@ -45,19 +40,11 @@
         specifier: ^17.0.4
         version: 17.0.4
       '@typescript-eslint/eslint-plugin':
-<<<<<<< HEAD
-        specifier: ^8.41.0
-        version: 8.43.0(@typescript-eslint/parser@8.43.0(eslint@9.35.0)(typescript@5.9.2))(eslint@9.35.0)(typescript@5.9.2)
-      '@typescript-eslint/parser':
-        specifier: ^8.41.0
-        version: 8.43.0(eslint@9.35.0)(typescript@5.9.2)
-=======
         specifier: ^8.45.0
         version: 8.45.0(@typescript-eslint/parser@8.45.0(eslint@9.37.0)(typescript@5.9.3))(eslint@9.37.0)(typescript@5.9.3)
       '@typescript-eslint/parser':
         specifier: ^8.45.0
         version: 8.45.0(eslint@9.37.0)(typescript@5.9.3)
->>>>>>> d702b9a7
       '@vscode/test-cli':
         specifier: ^0.0.11
         version: 0.0.11
@@ -74,7 +61,6 @@
         specifier: ^0.25.10
         version: 0.25.10
       eslint:
-<<<<<<< HEAD
         specifier: ^9.34.0
         version: 9.35.0
       eslint-import-resolver-typescript:
@@ -101,10 +87,6 @@
       eslint-plugin-unicorn:
         specifier: ^60.0.0
         version: 60.0.0(eslint@9.35.0)
-=======
-        specifier: ^9.37.0
-        version: 9.37.0
->>>>>>> d702b9a7
       glob:
         specifier: ^11.0.3
         version: 11.0.3
@@ -112,18 +94,12 @@
         specifier: ^16.3.0
         version: 16.3.0
       mocha:
-<<<<<<< HEAD
-        specifier: ^11.7.1
-        version: 11.7.2
-=======
         specifier: ^11.7.4
         version: 11.7.4
->>>>>>> d702b9a7
       npm-run-all2:
         specifier: ^8.0.4
         version: 8.0.4
       ovsx:
-<<<<<<< HEAD
         specifier: ^0.10.5
         version: 0.10.5
       oxlint:
@@ -132,10 +108,6 @@
       oxlint-tsgolint:
         specifier: ^0.0.4
         version: 0.0.4
-=======
-        specifier: ^0.10.6
-        version: 0.10.6
->>>>>>> d702b9a7
       prettier:
         specifier: ^3.6.2
         version: 3.6.2
@@ -146,16 +118,11 @@
         specifier: ^21.0.0
         version: 21.0.0
       typescript:
-<<<<<<< HEAD
         specifier: ^5.9.2
         version: 5.9.2
       typescript-eslint:
         specifier: ^8.41.0
         version: 8.41.0(eslint@9.35.0)(typescript@5.9.2)
-=======
-        specifier: ^5.9.3
-        version: 5.9.3
->>>>>>> d702b9a7
 
 packages:
 
@@ -197,18 +164,6 @@
     resolution: {integrity: sha512-fCqPIfOcLE+CGqGPd66c8bZpwAji98tZ4JI9i/mlTNTlsIWslCfpg48s/ypyLxZTump5sypjrKn2/kY7q8oAbA==}
     engines: {node: '>=20.0.0'}
 
-<<<<<<< HEAD
-  '@azure/msal-browser@4.21.1':
-    resolution: {integrity: sha512-qGtzX3HJfJsOVeDcVrFZAYZoxLRjrW2lXzXqijgiBA5EtM9ud7F/EYgKKQ9TJU/WtE46szuZtQZx5vD4pEiknA==}
-    engines: {node: '>=0.8.0'}
-
-  '@azure/msal-common@15.12.0':
-    resolution: {integrity: sha512-4ucXbjVw8KJ5QBgnGJUeA07c8iznwlk5ioHIhI4ASXcXgcf2yRFhWzYOyWg/cI49LC9ekpFJeQtO3zjDTbl6TQ==}
-    engines: {node: '>=0.8.0'}
-
-  '@azure/msal-node@3.7.3':
-    resolution: {integrity: sha512-MoJxkKM/YpChfq4g2o36tElyzNUMG8mfD6u8NbuaPAsqfGpaw249khAcJYNoIOigUzRw45OjXCOrexE6ImdUxg==}
-=======
   '@azure/msal-browser@4.24.0':
     resolution: {integrity: sha512-BNoiUEx4olj16U9ZiquvIhG1dZBnwWSzSXiSclq/9qiFQXYeLOKqEaEv98+xLXJ3oLw9APwHTR1eY2Qk0v6XBQ==}
     engines: {node: '>=0.8.0'}
@@ -219,7 +174,6 @@
 
   '@azure/msal-node@3.8.0':
     resolution: {integrity: sha512-23BXm82Mp5XnRhrcd4mrHa0xuUNRp96ivu3nRatrfdAqjoeWAGyD0eEAafxAOHAEWWmdlyFK4ELFcdziXyw2sA==}
->>>>>>> d702b9a7
     engines: {node: '>=16'}
 
   '@babel/code-frame@7.27.1':
@@ -239,7 +193,6 @@
 
   '@emnapi/core@1.5.0':
     resolution: {integrity: sha512-sbP8GzB1WDzacS8fgNPpHlp6C9VZe+SJP3F90W9rLemaQj2PzIuTEl1qDOYQf58YIpyjViI24y9aPWCjEzY2cg==}
-<<<<<<< HEAD
 
   '@emnapi/runtime@1.5.0':
     resolution: {integrity: sha512-97/BJ3iXHww3djw6hYIfErCZFee7qCtrneuLa20UXFCOTCfBM2cvQHjWJ2EG0s0MtdNwInarqCTz35i4wWXHsQ==}
@@ -250,14 +203,6 @@
   '@es-joy/jsdoccomment@0.53.0':
     resolution: {integrity: sha512-Wyed8Wfn3vMNVwrZrgLMxmqwmlcCE1/RfUAOHFzMJb3QLH03mi9Yv1iOCZjif0yx5EZUeJ+17VD1MHPka9IQjQ==}
     engines: {node: '>=20.11.0'}
-=======
-
-  '@emnapi/runtime@1.5.0':
-    resolution: {integrity: sha512-97/BJ3iXHww3djw6hYIfErCZFee7qCtrneuLa20UXFCOTCfBM2cvQHjWJ2EG0s0MtdNwInarqCTz35i4wWXHsQ==}
-
-  '@emnapi/wasi-threads@1.1.0':
-    resolution: {integrity: sha512-WI0DdZ8xFSbgMjR1sFsKABJ/C5OnRrjT06JXbZKexJGrDuPTzZdDYfFlsgcCXCyf+suG5QU2e/y1Wo2V/OapLQ==}
->>>>>>> d702b9a7
 
   '@esbuild/aix-ppc64@0.25.10':
     resolution: {integrity: sha512-0NFWnA+7l41irNuaSVlLfgNT12caWJVLzp5eAVhZ0z1qpxbockccEt3s+149rE64VUI3Ml2zt8Nv5JVc4QXTsw==}
@@ -805,43 +750,19 @@
       eslint: ^8.57.0 || ^9.0.0
       typescript: '>=4.8.4 <6.0.0'
 
-<<<<<<< HEAD
-  '@typescript-eslint/parser@8.41.0':
-    resolution: {integrity: sha512-gTtSdWX9xiMPA/7MV9STjJOOYtWwIJIYxkQxnSV1U3xcE+mnJSH3f6zI0RYP+ew66WSlZ5ed+h0VCxsvdC1jJg==}
+  '@typescript-eslint/parser@8.45.0':
+    resolution: {integrity: sha512-TGf22kon8KW+DeKaUmOibKWktRY8b2NSAZNdtWh798COm1NWx8+xJ6iFBtk3IvLdv6+LGLJLRlyhrhEDZWargQ==}
     engines: {node: ^18.18.0 || ^20.9.0 || >=21.1.0}
     peerDependencies:
       eslint: ^8.57.0 || ^9.0.0
       typescript: '>=4.8.4 <6.0.0'
 
-  '@typescript-eslint/parser@8.43.0':
-    resolution: {integrity: sha512-B7RIQiTsCBBmY+yW4+ILd6mF5h1FUwJsVvpqkrgpszYifetQ2Ke+Z4u6aZh0CblkUGIdR59iYVyXqqZGkZ3aBw==}
-=======
-  '@typescript-eslint/parser@8.45.0':
-    resolution: {integrity: sha512-TGf22kon8KW+DeKaUmOibKWktRY8b2NSAZNdtWh798COm1NWx8+xJ6iFBtk3IvLdv6+LGLJLRlyhrhEDZWargQ==}
->>>>>>> d702b9a7
-    engines: {node: ^18.18.0 || ^20.9.0 || >=21.1.0}
-    peerDependencies:
-      eslint: ^8.57.0 || ^9.0.0
-      typescript: '>=4.8.4 <6.0.0'
-
-<<<<<<< HEAD
-  '@typescript-eslint/project-service@8.41.0':
-    resolution: {integrity: sha512-b8V9SdGBQzQdjJ/IO3eDifGpDBJfvrNTp2QD9P2BeqWTGrRibgfgIlBSw6z3b6R7dPzg752tOs4u/7yCLxksSQ==}
+  '@typescript-eslint/project-service@8.45.0':
+    resolution: {integrity: sha512-3pcVHwMG/iA8afdGLMuTibGR7pDsn9RjDev6CCB+naRsSYs2pns5QbinF4Xqw6YC/Sj3lMrm/Im0eMfaa61WUg==}
     engines: {node: ^18.18.0 || ^20.9.0 || >=21.1.0}
     peerDependencies:
       typescript: '>=4.8.4 <6.0.0'
 
-  '@typescript-eslint/project-service@8.43.0':
-    resolution: {integrity: sha512-htB/+D/BIGoNTQYffZw4uM4NzzuolCoaA/BusuSIcC8YjmBYQioew5VUZAYdAETPjeed0hqCaW7EHg+Robq8uw==}
-=======
-  '@typescript-eslint/project-service@8.45.0':
-    resolution: {integrity: sha512-3pcVHwMG/iA8afdGLMuTibGR7pDsn9RjDev6CCB+naRsSYs2pns5QbinF4Xqw6YC/Sj3lMrm/Im0eMfaa61WUg==}
->>>>>>> d702b9a7
-    engines: {node: ^18.18.0 || ^20.9.0 || >=21.1.0}
-    peerDependencies:
-      typescript: '>=4.8.4 <6.0.0'
-
-<<<<<<< HEAD
   '@typescript-eslint/scope-manager@8.41.0':
     resolution: {integrity: sha512-n6m05bXn/Cd6DZDGyrpXrELCPVaTnLdPToyhBoFkLIMznRUQUEQdSp96s/pcWSQdqOhrgR1mzJ+yItK7T+WPMQ==}
     engines: {node: ^18.18.0 || ^20.9.0 || >=21.1.0}
@@ -858,19 +779,10 @@
 
   '@typescript-eslint/tsconfig-utils@8.43.0':
     resolution: {integrity: sha512-ALC2prjZcj2YqqL5X/bwWQmHA2em6/94GcbB/KKu5SX3EBDOsqztmmX1kMkvAJHzxk7TazKzJfFiEIagNV3qEA==}
-=======
-  '@typescript-eslint/scope-manager@8.45.0':
-    resolution: {integrity: sha512-clmm8XSNj/1dGvJeO6VGH7EUSeA0FMs+5au/u3lrA3KfG8iJ4u8ym9/j2tTEoacAffdW1TVUzXO30W1JTJS7dA==}
-    engines: {node: ^18.18.0 || ^20.9.0 || >=21.1.0}
-
-  '@typescript-eslint/tsconfig-utils@8.45.0':
-    resolution: {integrity: sha512-aFdr+c37sc+jqNMGhH+ajxPXwjv9UtFZk79k8pLoJ6p4y0snmYpPA52GuWHgt2ZF4gRRW6odsEj41uZLojDt5w==}
->>>>>>> d702b9a7
     engines: {node: ^18.18.0 || ^20.9.0 || >=21.1.0}
     peerDependencies:
       typescript: '>=4.8.4 <6.0.0'
 
-<<<<<<< HEAD
   '@typescript-eslint/type-utils@8.41.0':
     resolution: {integrity: sha512-63qt1h91vg3KsjVVonFJWjgSK7pZHSQFKH6uwqxAH9bBrsyRhO6ONoKyXxyVBzG1lJnFAJcKAcxLS54N1ee1OQ==}
     engines: {node: ^18.18.0 || ^20.9.0 || >=21.1.0}
@@ -880,16 +792,11 @@
 
   '@typescript-eslint/type-utils@8.43.0':
     resolution: {integrity: sha512-qaH1uLBpBuBBuRf8c1mLJ6swOfzCXryhKND04Igr4pckzSEW9JX5Aw9AgW00kwfjWJF0kk0ps9ExKTfvXfw4Qg==}
-=======
-  '@typescript-eslint/type-utils@8.45.0':
-    resolution: {integrity: sha512-bpjepLlHceKgyMEPglAeULX1vixJDgaKocp0RVJ5u4wLJIMNuKtUXIczpJCPcn2waII0yuvks/5m5/h3ZQKs0A==}
->>>>>>> d702b9a7
     engines: {node: ^18.18.0 || ^20.9.0 || >=21.1.0}
     peerDependencies:
       eslint: ^8.57.0 || ^9.0.0
       typescript: '>=4.8.4 <6.0.0'
 
-<<<<<<< HEAD
   '@typescript-eslint/types@8.41.0':
     resolution: {integrity: sha512-9EwxsWdVqh42afLbHP90n2VdHaWU/oWgbH2P0CfcNfdKL7CuKpwMQGjwev56vWu9cSKU7FWSu6r9zck6CVfnag==}
     engines: {node: ^18.18.0 || ^20.9.0 || >=21.1.0}
@@ -906,19 +813,10 @@
 
   '@typescript-eslint/typescript-estree@8.43.0':
     resolution: {integrity: sha512-7Vv6zlAhPb+cvEpP06WXXy/ZByph9iL6BQRBDj4kmBsW98AqEeQHlj/13X+sZOrKSo9/rNKH4Ul4f6EICREFdw==}
-=======
-  '@typescript-eslint/types@8.45.0':
-    resolution: {integrity: sha512-WugXLuOIq67BMgQInIxxnsSyRLFxdkJEJu8r4ngLR56q/4Q5LrbfkFRH27vMTjxEK8Pyz7QfzuZe/G15qQnVRA==}
-    engines: {node: ^18.18.0 || ^20.9.0 || >=21.1.0}
-
-  '@typescript-eslint/typescript-estree@8.45.0':
-    resolution: {integrity: sha512-GfE1NfVbLam6XQ0LcERKwdTTPlLvHvXXhOeUGC1OXi4eQBoyy1iVsW+uzJ/J9jtCz6/7GCQ9MtrQ0fml/jWCnA==}
->>>>>>> d702b9a7
     engines: {node: ^18.18.0 || ^20.9.0 || >=21.1.0}
     peerDependencies:
       typescript: '>=4.8.4 <6.0.0'
 
-<<<<<<< HEAD
   '@typescript-eslint/utils@8.41.0':
     resolution: {integrity: sha512-udbCVstxZ5jiPIXrdH+BZWnPatjlYwJuJkDA4Tbo3WyYLh8NvB+h/bKeSZHDOFKfphsZYJQqaFtLeXEqurQn1A==}
     engines: {node: ^18.18.0 || ^20.9.0 || >=21.1.0}
@@ -928,26 +826,17 @@
 
   '@typescript-eslint/utils@8.43.0':
     resolution: {integrity: sha512-S1/tEmkUeeswxd0GGcnwuVQPFWo8NzZTOMxCvw8BX7OMxnNae+i8Tm7REQen/SwUIPoPqfKn7EaZ+YLpiB3k9g==}
-=======
-  '@typescript-eslint/utils@8.45.0':
-    resolution: {integrity: sha512-bxi1ht+tLYg4+XV2knz/F7RVhU0k6VrSMc9sb8DQ6fyCTrGQLHfo7lDtN0QJjZjKkLA2ThrKuCdHEvLReqtIGg==}
->>>>>>> d702b9a7
     engines: {node: ^18.18.0 || ^20.9.0 || >=21.1.0}
     peerDependencies:
       eslint: ^8.57.0 || ^9.0.0
       typescript: '>=4.8.4 <6.0.0'
 
-<<<<<<< HEAD
   '@typescript-eslint/visitor-keys@8.41.0':
     resolution: {integrity: sha512-+GeGMebMCy0elMNg67LRNoVnUFPIm37iu5CmHESVx56/9Jsfdpsvbv605DQ81Pi/x11IdKUsS5nzgTYbCQU9fg==}
     engines: {node: ^18.18.0 || ^20.9.0 || >=21.1.0}
 
   '@typescript-eslint/visitor-keys@8.43.0':
     resolution: {integrity: sha512-T+S1KqRD4sg/bHfLwrpF/K3gQLBM1n7Rp7OjjikjTEssI2YJzQpi5WXoynOaQ93ERIuq3O8RBTOUYDKszUCEHw==}
-=======
-  '@typescript-eslint/visitor-keys@8.45.0':
-    resolution: {integrity: sha512-qsaFBA3e09MIDAGFUrTk+dzqtfv1XPVz8t8d1f0ybTzrCY7BKiMC5cjrl1O/P7UmHsNyW90EYSkU/ZWpmXelag==}
->>>>>>> d702b9a7
     engines: {node: ^18.18.0 || ^20.9.0 || >=21.1.0}
 
   '@typespec/ts-http-runtime@0.3.1':
@@ -1459,12 +1348,9 @@
   editions@6.22.0:
     resolution: {integrity: sha512-UgGlf8IW75je7HZjNDpJdCv4cGJWIi6yumFdZ0R7A8/CIhQiWUjyGLCxdHpd8bmyD1gnkfUNK0oeOXqUS2cpfQ==}
     engines: {ecmascript: '>= es5', node: '>=4'}
-<<<<<<< HEAD
 
   electron-to-chromium@1.5.211:
     resolution: {integrity: sha512-IGBvimJkotaLzFnwIVgW9/UD/AOJ2tByUmeOrtqBfACSbAw5b1G0XpvdaieKyc7ULmbwXVx+4e4Be8pOPBrYkw==}
-=======
->>>>>>> d702b9a7
 
   emoji-regex@10.5.0:
     resolution: {integrity: sha512-lb49vf1Xzfx080OKA0o6l8DQQpV+6Vg95zyCJX9VB/BqKYlhG7N4wgROUUHRA+ZPUefLnteQOad7z1kT2bV7bg==}
@@ -1903,17 +1789,12 @@
     resolution: {integrity: sha512-JmXMZ6wuvDmLiHEml9ykzqO6lwFbof0GG4IkcGaENdCRDDmMVnny7s5HsIgHCbaq0w2MyPhDqkhTUgS2LU2PHA==}
     engines: {node: '>=0.8.19'}
 
-<<<<<<< HEAD
   indent-string@5.0.0:
     resolution: {integrity: sha512-m6FAo/spmsW2Ab2fU35JTYwtOKa2yAwXSwgjSv1TJzh4Mh7mC3lzAOVLBprb72XsTrgkEIsl7YrFNAiDiRhIGg==}
     engines: {node: '>=12'}
 
   index-to-position@1.1.0:
     resolution: {integrity: sha512-XPdx9Dq4t9Qk1mTMbWONJqU7boCoumEH7fRET37HX5+khDUl3J2W6PdALxhILYlIYx2amlwYcRPp28p0tSiojg==}
-=======
-  index-to-position@1.2.0:
-    resolution: {integrity: sha512-Yg7+ztRkqslMAS2iFaU+Oa4KTSidr63OsFGlOrJoW981kIYO3CGCS3wA95P1mUi/IVSJkn0D479KTJpVpvFNuw==}
->>>>>>> d702b9a7
     engines: {node: '>=18'}
 
   inflight@1.0.6:
@@ -2720,13 +2601,8 @@
     resolution: {integrity: sha512-iq6eVVI64nQQTRYq2KtEg2d2uU7LElhTJwsH4YzIHZshxlgZms/wIc4VoDQTlG/IvVIrBKG06CrZnp0qv7hkcQ==}
     engines: {node: '>=12'}
 
-<<<<<<< HEAD
   strip-indent@4.0.0:
     resolution: {integrity: sha512-mnVSV2l+Zv6BLpSD/8V87CW/y9EmmbYzGCIavsnsI6/nwn26DwffM/yztm30Z/I2DY9wdS3vXVCMnHDgZaVNoA==}
-=======
-  strip-ansi@7.1.2:
-    resolution: {integrity: sha512-gmBGslpoQJtgnMAvOVqGZpEz9dyoKTCzy2nfz/n8aIFhN/jCE/rCmcxabB6jOOHV+0WNnylOxaxBQPSvcWklhA==}
->>>>>>> d702b9a7
     engines: {node: '>=12'}
 
   strip-json-comments@2.0.1:
@@ -2846,7 +2722,6 @@
   typed-rest-client@1.8.11:
     resolution: {integrity: sha512-5UvfMpd1oelmUPRbbaVnq+rHP7ng2cE4qoQkQeAqxRL6PklkxsM0g32/HL0yfvruK6ojQ5x8EE+HF4YV6DtuCA==}
 
-<<<<<<< HEAD
   typescript-eslint@8.41.0:
     resolution: {integrity: sha512-n66rzs5OBXW3SFSnZHr2T685q1i4ODm2nulFJhMZBotaTavsS8TrI3d7bDlRSs9yWo7HmyWrN9qDu14Qv7Y0Dw==}
     engines: {node: ^18.18.0 || ^20.9.0 || >=21.1.0}
@@ -2856,10 +2731,6 @@
 
   typescript@5.9.2:
     resolution: {integrity: sha512-CWBzXQrc/qOkhidw1OzBTQuYRbfyxDXJMVJ1XNwUHGROVmuaeiEm3OslpZ1RV96d7SKKjZKrSJu3+t/xlw3R9A==}
-=======
-  typescript@5.9.3:
-    resolution: {integrity: sha512-jl1vZzPDinLr9eUt3J/t7V6FgNEw9QjvBPdysz9KfQDD41fQrC2Y4vKQdiaUpFT4bXlb1RHhLpp8wtm6M5TgSw==}
->>>>>>> d702b9a7
     engines: {node: '>=14.17'}
     hasBin: true
 
@@ -2872,13 +2743,8 @@
   undici-types@7.14.0:
     resolution: {integrity: sha512-QQiYxHuyZ9gQUIrmPo3IA+hUl4KYk8uSA7cHrcKd/l3p1OTpZcM0Tbp9x7FAtXdAYhlasd60ncPpgu6ihG6TOA==}
 
-<<<<<<< HEAD
   undici@7.15.0:
     resolution: {integrity: sha512-7oZJCPvvMvTd0OlqWsIxTuItTpJBpU1tcbVl24FMn3xt3+VSunwUasmfPJRE57oNO1KsZ4PgA1xTdAX4hq8NyQ==}
-=======
-  undici@7.16.0:
-    resolution: {integrity: sha512-QEg3HPMll0o3t2ourKwOeUAZ159Kn9mx5pnzHRQO8+Wixmh88YdZRiIwat0iNzNNXn0yoEtXJqFpyW7eM8BV7g==}
->>>>>>> d702b9a7
     engines: {node: '>=20.18.1'}
 
   unicorn-magic@0.1.0:
@@ -3089,13 +2955,8 @@
       '@azure/core-tracing': 1.3.1
       '@azure/core-util': 1.13.1
       '@azure/logger': 1.3.0
-<<<<<<< HEAD
       '@azure/msal-browser': 4.21.1
       '@azure/msal-node': 3.7.3
-=======
-      '@azure/msal-browser': 4.24.0
-      '@azure/msal-node': 3.8.0
->>>>>>> d702b9a7
       open: 10.2.0
       tslib: 2.8.1
     transitivePeerDependencies:
@@ -3108,17 +2969,6 @@
     transitivePeerDependencies:
       - supports-color
 
-<<<<<<< HEAD
-  '@azure/msal-browser@4.21.1':
-    dependencies:
-      '@azure/msal-common': 15.12.0
-
-  '@azure/msal-common@15.12.0': {}
-
-  '@azure/msal-node@3.7.3':
-    dependencies:
-      '@azure/msal-common': 15.12.0
-=======
   '@azure/msal-browser@4.24.0':
     dependencies:
       '@azure/msal-common': 15.13.0
@@ -3128,7 +2978,6 @@
   '@azure/msal-node@3.8.0':
     dependencies:
       '@azure/msal-common': 15.13.0
->>>>>>> d702b9a7
       jsonwebtoken: 9.0.2
       uuid: 8.3.2
 
@@ -3160,7 +3009,6 @@
       tslib: 2.8.1
     optional: true
 
-<<<<<<< HEAD
   '@es-joy/jsdoccomment@0.53.0':
     dependencies:
       '@types/estree': 1.0.8
@@ -3170,9 +3018,6 @@
       jsdoc-type-pratt-parser: 4.8.0
 
   '@esbuild/aix-ppc64@0.25.9':
-=======
-  '@esbuild/aix-ppc64@0.25.10':
->>>>>>> d702b9a7
     optional: true
 
   '@esbuild/android-arm64@0.25.10':
@@ -3341,11 +3186,7 @@
     dependencies:
       '@emnapi/core': 1.5.0
       '@emnapi/runtime': 1.5.0
-<<<<<<< HEAD
-      '@tybys/wasm-util': 0.10.0
-=======
       '@tybys/wasm-util': 0.10.1
->>>>>>> d702b9a7
     optional: true
 
   '@node-rs/crc32-android-arm-eabi@1.10.6':
@@ -3497,11 +3338,7 @@
       '@textlint/linter-formatter': 15.2.2
       '@textlint/module-interop': 15.2.2
       '@textlint/types': 15.2.2
-<<<<<<< HEAD
-      chalk: 5.6.0
-=======
       chalk: 5.6.2
->>>>>>> d702b9a7
       debug: 4.4.3(supports-color@8.1.1)
       pluralize: 8.0.0
       strip-ansi: 7.1.2
@@ -3653,7 +3490,6 @@
     transitivePeerDependencies:
       - supports-color
 
-<<<<<<< HEAD
   '@typescript-eslint/parser@8.41.0(eslint@9.35.0)(typescript@5.9.2)':
     dependencies:
       '@typescript-eslint/scope-manager': 8.41.0
@@ -3702,47 +3538,18 @@
       '@typescript-eslint/visitor-keys': 8.41.0
 
   '@typescript-eslint/scope-manager@8.43.0':
-=======
-  '@typescript-eslint/parser@8.45.0(eslint@9.37.0)(typescript@5.9.3)':
-    dependencies:
-      '@typescript-eslint/scope-manager': 8.45.0
-      '@typescript-eslint/types': 8.45.0
-      '@typescript-eslint/typescript-estree': 8.45.0(typescript@5.9.3)
-      '@typescript-eslint/visitor-keys': 8.45.0
-      debug: 4.4.3(supports-color@8.1.1)
-      eslint: 9.37.0
-      typescript: 5.9.3
-    transitivePeerDependencies:
-      - supports-color
-
-  '@typescript-eslint/project-service@8.45.0(typescript@5.9.3)':
-    dependencies:
-      '@typescript-eslint/tsconfig-utils': 8.45.0(typescript@5.9.3)
-      '@typescript-eslint/types': 8.45.0
-      debug: 4.4.3(supports-color@8.1.1)
-      typescript: 5.9.3
-    transitivePeerDependencies:
-      - supports-color
-
-  '@typescript-eslint/scope-manager@8.45.0':
->>>>>>> d702b9a7
     dependencies:
       '@typescript-eslint/types': 8.45.0
       '@typescript-eslint/visitor-keys': 8.45.0
 
-<<<<<<< HEAD
   '@typescript-eslint/tsconfig-utils@8.41.0(typescript@5.9.2)':
     dependencies:
       typescript: 5.9.2
 
   '@typescript-eslint/tsconfig-utils@8.43.0(typescript@5.9.2)':
-=======
-  '@typescript-eslint/tsconfig-utils@8.45.0(typescript@5.9.3)':
->>>>>>> d702b9a7
     dependencies:
       typescript: 5.9.3
 
-<<<<<<< HEAD
   '@typescript-eslint/type-utils@8.41.0(eslint@9.35.0)(typescript@5.9.2)':
     dependencies:
       '@typescript-eslint/types': 8.41.0
@@ -3793,28 +3600,6 @@
       '@typescript-eslint/tsconfig-utils': 8.43.0(typescript@5.9.2)
       '@typescript-eslint/types': 8.43.0
       '@typescript-eslint/visitor-keys': 8.43.0
-=======
-  '@typescript-eslint/type-utils@8.45.0(eslint@9.37.0)(typescript@5.9.3)':
-    dependencies:
-      '@typescript-eslint/types': 8.45.0
-      '@typescript-eslint/typescript-estree': 8.45.0(typescript@5.9.3)
-      '@typescript-eslint/utils': 8.45.0(eslint@9.37.0)(typescript@5.9.3)
-      debug: 4.4.3(supports-color@8.1.1)
-      eslint: 9.37.0
-      ts-api-utils: 2.1.0(typescript@5.9.3)
-      typescript: 5.9.3
-    transitivePeerDependencies:
-      - supports-color
-
-  '@typescript-eslint/types@8.45.0': {}
-
-  '@typescript-eslint/typescript-estree@8.45.0(typescript@5.9.3)':
-    dependencies:
-      '@typescript-eslint/project-service': 8.45.0(typescript@5.9.3)
-      '@typescript-eslint/tsconfig-utils': 8.45.0(typescript@5.9.3)
-      '@typescript-eslint/types': 8.45.0
-      '@typescript-eslint/visitor-keys': 8.45.0
->>>>>>> d702b9a7
       debug: 4.4.3(supports-color@8.1.1)
       fast-glob: 3.3.3
       is-glob: 4.0.3
@@ -3825,7 +3610,6 @@
     transitivePeerDependencies:
       - supports-color
 
-<<<<<<< HEAD
   '@typescript-eslint/utils@8.41.0(eslint@9.35.0)(typescript@5.9.2)':
     dependencies:
       '@eslint-community/eslint-utils': 4.9.0(eslint@9.35.0)
@@ -3838,9 +3622,6 @@
       - supports-color
 
   '@typescript-eslint/utils@8.43.0(eslint@9.35.0)(typescript@5.9.2)':
-=======
-  '@typescript-eslint/utils@8.45.0(eslint@9.37.0)(typescript@5.9.3)':
->>>>>>> d702b9a7
     dependencies:
       '@eslint-community/eslint-utils': 4.9.0(eslint@9.37.0)
       '@typescript-eslint/scope-manager': 8.45.0
@@ -3851,16 +3632,12 @@
     transitivePeerDependencies:
       - supports-color
 
-<<<<<<< HEAD
   '@typescript-eslint/visitor-keys@8.41.0':
     dependencies:
       '@typescript-eslint/types': 8.41.0
       eslint-visitor-keys: 4.2.1
 
   '@typescript-eslint/visitor-keys@8.43.0':
-=======
-  '@typescript-eslint/visitor-keys@8.45.0':
->>>>>>> d702b9a7
     dependencies:
       '@typescript-eslint/types': 8.45.0
       eslint-visitor-keys: 4.2.1
@@ -4224,11 +4001,7 @@
       parse5: 7.3.0
       parse5-htmlparser2-tree-adapter: 7.1.0
       parse5-parser-stream: 7.1.2
-<<<<<<< HEAD
       undici: 7.15.0
-=======
-      undici: 7.16.0
->>>>>>> d702b9a7
       whatwg-mimetype: 4.0.0
 
   chokidar@3.6.0:
@@ -4314,23 +4087,16 @@
 
   css-what@6.2.2: {}
 
-<<<<<<< HEAD
   debug@4.4.1:
-=======
-  debug@4.4.3(supports-color@8.1.1):
->>>>>>> d702b9a7
     dependencies:
       ms: 2.1.3
 
-<<<<<<< HEAD
   debug@4.4.3(supports-color@8.1.1):
     dependencies:
       ms: 2.1.3
     optionalDependencies:
       supports-color: 8.1.1
 
-=======
->>>>>>> d702b9a7
   decamelize@4.0.0: {}
 
   decompress-response@6.0.0:
@@ -4891,22 +4657,14 @@
   http-proxy-agent@7.0.2:
     dependencies:
       agent-base: 7.1.4
-<<<<<<< HEAD
-      debug: 4.4.1
-=======
       debug: 4.4.3(supports-color@8.1.1)
->>>>>>> d702b9a7
     transitivePeerDependencies:
       - supports-color
 
   https-proxy-agent@7.0.6:
     dependencies:
       agent-base: 7.1.4
-<<<<<<< HEAD
-      debug: 4.4.1
-=======
       debug: 4.4.3(supports-color@8.1.1)
->>>>>>> d702b9a7
     transitivePeerDependencies:
       - supports-color
 
@@ -4930,13 +4688,9 @@
 
   imurmurhash@0.1.4: {}
 
-<<<<<<< HEAD
   indent-string@5.0.0: {}
 
   index-to-position@1.1.0: {}
-=======
-  index-to-position@1.2.0: {}
->>>>>>> d702b9a7
 
   inflight@1.0.6:
     dependencies:
@@ -5859,14 +5613,11 @@
   textextensions@6.11.0:
     dependencies:
       editions: 6.22.0
-<<<<<<< HEAD
 
   tinyglobby@0.2.14:
     dependencies:
       fdir: 6.5.0(picomatch@4.0.3)
       picomatch: 4.0.3
-=======
->>>>>>> d702b9a7
 
   tmp@0.2.5: {}
 
@@ -5908,7 +5659,6 @@
       tunnel: 0.0.6
       underscore: 1.13.7
 
-<<<<<<< HEAD
   typescript-eslint@8.41.0(eslint@9.35.0)(typescript@5.9.2):
     dependencies:
       '@typescript-eslint/eslint-plugin': 8.41.0(@typescript-eslint/parser@8.41.0(eslint@9.35.0)(typescript@5.9.2))(eslint@9.35.0)(typescript@5.9.2)
@@ -5921,9 +5671,6 @@
       - supports-color
 
   typescript@5.9.2: {}
-=======
-  typescript@5.9.3: {}
->>>>>>> d702b9a7
 
   uc.micro@2.1.0: {}
 
@@ -5931,11 +5678,7 @@
 
   undici-types@7.14.0: {}
 
-<<<<<<< HEAD
-  undici@7.15.0: {}
-=======
   undici@7.16.0: {}
->>>>>>> d702b9a7
 
   unicorn-magic@0.1.0: {}
 
