--- conflicted
+++ resolved
@@ -1,10 +1,6 @@
-<<<<<<< HEAD
+import { spawn, spawnSync } from "node:child_process";
 import fs from "node:fs/promises";
 import path from "node:path";
-=======
->>>>>>> beca3690
-import { spawn, spawnSync } from "node:child_process";
-import fs from "node:fs/promises";
 
 import * as vscode from "vscode";
 
@@ -139,7 +135,8 @@
             throw new Error("failed to install RustOwl");
           }
 
-          const installer = spawn(rustowlCommand, ["toolchain", "install"], {
+          const installedCommand = rustowlCommand;
+          const installer = spawn(installedCommand, ["toolchain", "install"], {
             stdio: ["ignore", "ignore", "pipe"],
           });
 
@@ -156,23 +153,22 @@
               });
             }
           });
-<<<<<<< HEAD
-
-          return new Promise(async (resolve, reject) => {
-            installer.addListener("exit", async (code) => {
-=======
-          return new Promise<string | null>((resolve, reject) => {
+
+          return await new Promise<string>((resolve, reject) => {
+            installer.addListener("error", (error) => reject(error));
             installer.addListener("exit", (code) => {
->>>>>>> beca3690
-              if (code === 0) {
-                resolve(rustowlCommand);
-              } else {
+              (async () => {
+                if (code === 0) {
+                  resolve(installedCommand);
+                  return;
+                }
+
                 const errorMessage =
                   stderrOutput.trim() || `Process exited with code ${code}`;
                 const logPath = await writeErrorLog(dirPath, errorMessage);
                 await showDetailedError(errorMessage, logPath);
-                reject(`toolchain setup failed (exit code ${code})`);
-              }
+                reject(new Error(`toolchain setup failed (exit code ${code})`));
+              })().catch((error) => reject(error));
             });
           });
         } catch (error) {
@@ -201,10 +197,10 @@
   const logContent = `[${timestamp}] RustOwl Toolchain Setup Error:\n${error}\n\n`;
 
   try {
+    // eslint-disable-next-line security/detect-non-literal-fs-filename
     await fs.appendFile(logPath, logContent);
     return logPath;
-  } catch (e) {
-    console.error("Failed to write error log:", e);
+  } catch {
     return "";
   }
 };
@@ -217,7 +213,7 @@
 
   // Look for actual error messages (lines starting with "error:")
   const errorLine = errorLines.find((line) => line.trim().startsWith("error:"));
-  if (errorLine) {
+  if (errorLine !== undefined) {
     summary = errorLine.trim();
   } else {
     // Look for other failure indicators
@@ -228,7 +224,7 @@
         line.toLowerCase().includes("unable to") ||
         line.toLowerCase().includes("permission denied"),
     );
-    if (failureLine) {
+    if (failureLine !== undefined) {
       summary = failureLine.trim();
     }
   }
@@ -243,24 +239,24 @@
     }
   }
 
-  if (logPath) {
+  if (logPath !== "") {
     detailedMessage += `\n\nFull error details have been saved to:\n${logPath}`;
   }
 
   const selection = await vscode.window.showErrorMessage(
     detailedMessage,
     { modal: true },
-    ...(logPath ? ["Open Log File", "Copy Log Path"] : []),
+    ...(logPath !== "" ? ["Open Log File", "Copy Log Path"] : []),
   );
 
-  if (selection === "Open Log File" && logPath) {
+  if (selection === "Open Log File" && logPath !== "") {
     try {
       const logUri = vscode.Uri.file(logPath);
       await vscode.window.showTextDocument(logUri);
-    } catch (e) {
-      vscode.window.showErrorMessage(`Failed to open log file: ${e}`);
-    }
-  } else if (selection === "Copy Log Path" && logPath) {
+    } catch (error) {
+      vscode.window.showErrorMessage(`Failed to open log file: ${error}`);
+    }
+  } else if (selection === "Copy Log Path" && logPath !== "") {
     await vscode.env.clipboard.writeText(logPath);
     vscode.window.showInformationMessage("Log path copied to clipboard");
   }
